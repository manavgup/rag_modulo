import axios, { AxiosInstance, AxiosResponse } from 'axios';

const API_BASE_URL = process.env.REACT_APP_BACKEND_URL || '';

// Valid OpenAI TTS voice IDs
type VoiceId = 'alloy' | 'echo' | 'fable' | 'onyx' | 'nova' | 'shimmer';

interface SearchInput {
  question: string;
  collection_id: string;
  user_id: string;
  config_metadata?: Record<string, any>;
}

interface TokenWarning {
  warning_type: string;
  current_tokens: number;
  limit_tokens: number;
  percentage_used: number;
  message: string;
  severity: 'info' | 'warning' | 'critical';
  suggested_action?: string;
}

interface ChainOfThoughtStep {
  step_number: number;
  question: string;
  answer: string;
  sources_used: number;
  reasoning?: string;
}

interface ChainOfThoughtOutput {
  enabled: boolean;
  total_steps: number;
  steps: ChainOfThoughtStep[];
  final_synthesis?: string;
}

interface SearchResponse {
  answer: string;
  sources?: Array<{
    document_name: string;
    content: string;
    metadata: Record<string, any>;
  }>;
  documents?: Array<{
    document_id?: string;
    id?: string;
    document_name?: string;
    title?: string;
    name?: string;
    content?: string;
    text?: string;
    metadata?: Record<string, any>;
  }>;
  query_results?: Array<{
    chunk: {
      chunk_id: string;
      document_id: string;
      text: string;
      metadata: {
        chunk_number: number;
        page_number: number;
        source: string;
        document_id: string;
        [key: string]: any;
      };
    };
    score: number;
  }>;
  conversation_id?: string;
  metadata?: Record<string, any>;
  token_warning?: TokenWarning;
  cot_output?: ChainOfThoughtOutput;
}

interface Collection {
  id: string;
  name: string;
  description?: string;
  status: 'ready' | 'processing' | 'error' | 'warning' | 'completed';
  documents: CollectionDocument[];
  createdAt: Date;
  updatedAt: Date;
  documentCount: number;
}

interface CollectionDocument {
  id: string;
  name: string;
  type: string;
  size: number;
  uploadedAt: Date;
  status?: 'ready' | 'processing' | 'error' | 'completed';
  chunks?: number;
  vectorized?: boolean;
}

interface User {
  id: string;
  username: string;
  email: string;
  first_name?: string;
  last_name?: string;
  is_active: boolean;
  created_at: Date;
  updated_at: Date;
}

interface PromptTemplate {
  id: string;
  name: string;
  description?: string;
  template_type: 'rag' | 'question_generation';
  content: string;
  is_default: boolean;
  created_by: string;
  created_at: Date;
  updated_at: Date;
}

interface ConversationSession {
  id: string;
  user_id: string;
  collection_id: string;
  session_name: string;
  status: 'active' | 'paused' | 'archived' | 'expired' | 'deleted';
  context_window_size: number;
  max_messages: number;
  is_archived: boolean;
  is_pinned: boolean;
  created_at: Date;
  updated_at: Date;
  metadata: Record<string, any>;
  message_count: number;
}

interface ConversationMessage {
  id: string;
  session_id: string;
  content: string;
  role: 'user' | 'assistant' | 'system';
  message_type: 'question' | 'answer' | 'follow_up' | 'clarification' | 'error' | 'system' | 'system_message';
  created_at: Date;
  metadata?: {
    source_documents?: string[];
    search_metadata?: Record<string, any>;
    cot_used?: boolean;
    conversation_aware?: boolean;
    execution_time?: number;
    token_count?: number;
    model_used?: string;
    confidence_score?: number;
    context_length?: number;
  };
  token_count?: number;
  execution_time?: number;
  token_warning?: Record<string, any>;
  sources?: Array<{
    document_name: string;
    content: string;
    metadata: Record<string, any>;
  }>;
}

interface SessionStatistics {
  session_id: string;
  message_count: number;
  user_messages: number;
  assistant_messages: number;
  total_tokens: number;
  total_prompt_tokens: number;
  total_completion_tokens: number;
  cot_usage_count: number;
  context_enhancement_count: number;
  created_at: Date;
  last_activity: Date;
  metadata: Record<string, any>;
}

interface CreateConversationInput {
  collection_id: string;
  session_name: string;
  context_window_size?: number;
  max_messages?: number;
  is_archived?: boolean;
  is_pinned?: boolean;
  metadata?: Record<string, any>;
}

interface UpdateConversationInput {
  session_name?: string;
  is_archived?: boolean;
  is_pinned?: boolean;
  metadata?: Record<string, any>;
}

// Podcast interfaces
interface VoiceSettings {
  voice_id: string;
  gender?: 'male' | 'female' | 'neutral';
  speed?: number;
  pitch?: number;
  language?: string;
  name?: string;
}

interface PodcastGenerationInput {
  user_id: string;
  collection_id: string;
  duration: 5 | 15 | 30 | 60;
  voice_settings: VoiceSettings;
  title?: string;
  description?: string;
  format: 'mp3' | 'wav' | 'ogg' | 'flac';
  host_voice: string;
  expert_voice: string;
  include_intro?: boolean;
  include_outro?: boolean;
  music_background?: boolean;
}

interface PodcastStepDetails {
  total_turns?: number;
  completed_turns?: number;
  current_speaker?: string;
}

interface Podcast {
  podcast_id: string;
  user_id: string;
  collection_id: string;
  status: 'queued' | 'generating' | 'completed' | 'failed' | 'cancelled';
  duration: 5 | 15 | 30 | 60;
  format: string;
  title?: string;
  audio_url?: string;
  transcript?: string;
  audio_size_bytes?: number;
  error_message?: string;
  progress_percentage: number;
  current_step?: string;
  step_details?: PodcastStepDetails;
  estimated_time_remaining?: number;
  created_at: string;
  updated_at: string;
  completed_at?: string;
}

interface PodcastListResponse {
  podcasts: Podcast[];
  total_count: number;
}

interface PodcastQuestionInjection {
  podcast_id: string;
  timestamp_seconds: number;
  question: string;
  user_id: string;
}

interface SuggestedQuestion {
  id: string;
  collection_id: string;
  question: string;
  created_at: string;
}

class ApiClient {
  private client: AxiosInstance;

  constructor() {
    this.client = axios.create({
      baseURL: API_BASE_URL,
      timeout: 30000,
      headers: {
        'Content-Type': 'application/json',
      },
    });

    // Request interceptor for auth tokens
    this.client.interceptors.request.use(
      (config) => {
        const token = localStorage.getItem('access_token');
        if (token) {
          config.headers.Authorization = `Bearer ${token}`;
        }
        return config;
      },
      (error) => Promise.reject(error)
    );

    // Response interceptor for error handling
    this.client.interceptors.response.use(
      (response) => response,
      (error) => {
        if (error.response?.status === 401) {
          localStorage.removeItem('access_token');
          window.location.href = '/login';
        }
        return Promise.reject(error);
      }
    );
  }

  // Search API
  async search(searchInput: SearchInput): Promise<SearchResponse> {
    const response: AxiosResponse<SearchResponse> = await this.client.post('/api/search', searchInput);
    return response.data;
  }

  // Collections API
  async getCollections(): Promise<Collection[]> {
    const response: AxiosResponse<any[]> = await this.client.get('/api/collections');
    return response.data.map(collection => ({
      id: collection.id,
      name: collection.name,
      description: collection.description || '',
      status: collection.status || 'ready',
      documents: (collection.files || []).map((file: any) => ({
        id: file.id,
        name: file.filename || file.name,
        type: file.type || 'unknown',
        size: file.size || 0,
        uploadedAt: new Date(file.uploaded_at || file.uploadedAt || new Date()),
        status: file.status || 'ready',
        chunks: file.chunks || 0,
        vectorized: file.vectorized || false
      })),
      createdAt: new Date(collection.created_at || collection.createdAt),
      updatedAt: new Date(collection.updated_at || collection.updatedAt),
      documentCount: (collection.files || []).length
    }));
  }

  async getCollection(id: string): Promise<Collection> {
    const response: AxiosResponse<any> = await this.client.get(`/api/collections/${id}`);
    const collection = response.data;
    return {
      id: collection.id,
      name: collection.name,
      description: collection.description || '',
      status: collection.status || 'ready',
      documents: (collection.files || []).map((file: any) => ({
        id: file.id,
        name: file.filename || file.name,
        type: file.type || 'unknown',
        size: file.size || 0,
        uploadedAt: new Date(file.uploaded_at || file.uploadedAt || new Date()),
        status: file.status || 'ready',
        chunks: file.chunks || 0,
        vectorized: file.vectorized || false
      })),
      createdAt: new Date(collection.created_at || collection.createdAt),
      updatedAt: new Date(collection.updated_at || collection.updatedAt),
      documentCount: (collection.files || []).length
    };
  }

  async createCollection(data: { name: string; description?: string }): Promise<Collection> {
    const response: AxiosResponse<any> = await this.client.post('/api/collections', data);
    const collection = response.data;
    return {
      id: collection.id,
      name: collection.name,
      description: collection.description || '',
      status: collection.status || 'ready',
      documents: (collection.files || []).map((file: any) => ({
        id: file.id,
        name: file.filename || file.name,
        type: file.type || 'unknown',
        size: file.size || 0,
        uploadedAt: new Date(file.uploaded_at || file.uploadedAt || new Date()),
        status: file.status || 'ready',
        chunks: file.chunks || 0,
        vectorized: file.vectorized || false
      })),
      createdAt: new Date(collection.created_at || collection.createdAt),
      updatedAt: new Date(collection.updated_at || collection.updatedAt),
      documentCount: (collection.files || []).length
    };
  }

  async updateCollection(id: string, data: { name?: string; description?: string }): Promise<Collection> {
    const response: AxiosResponse<any> = await this.client.put(`/api/collections/${id}`, data);
    const collection = response.data;
    return {
      id: collection.id,
      name: collection.name,
      description: collection.description || '',
      status: collection.status || 'ready',
      documents: (collection.files || []).map((file: any) => ({
        id: file.id,
        name: file.filename || file.name,
        type: file.type || 'unknown',
        size: file.size || 0,
        uploadedAt: new Date(file.uploaded_at || file.uploadedAt || new Date()),
        status: file.status || 'ready',
        chunks: file.chunks || 0,
        vectorized: file.vectorized || false
      })),
      createdAt: new Date(collection.created_at || collection.createdAt),
      updatedAt: new Date(collection.updated_at || collection.updatedAt),
      documentCount: (collection.files || []).length
    };
  }

  async deleteCollection(id: string): Promise<void> {
    await this.client.delete(`/api/collections/${id}`);
  }

  async getSuggestedQuestions(collectionId: string): Promise<SuggestedQuestion[]> {
    const response: AxiosResponse<SuggestedQuestion[]> = await this.client.get(
      `/api/collections/${collectionId}/questions`
    );
    return response.data;
  }

  // Document API
  async uploadDocuments(collectionId: string, files: File[]): Promise<CollectionDocument[]> {
    const formData = new FormData();
    files.forEach(file => formData.append('files', file));

    const response: AxiosResponse<any[]> = await this.client.post(
      `/api/collections/${collectionId}/documents`,
      formData,
      {
        headers: {
          'Content-Type': 'multipart/form-data',
        },
      }
    );

    return response.data.map((file: any) => ({
      id: file.id,
      name: file.filename || file.name,
      type: file.type || 'unknown',
      size: file.size || 0,
      uploadedAt: new Date(file.uploaded_at || file.uploadedAt || new Date()),
      status: file.status || 'ready',
      chunks: file.chunks || 0,
      vectorized: file.vectorized || false
    }));
  }

  async deleteDocument(collectionId: string, documentId: string): Promise<void> {
    await this.client.delete(`/api/collections/${collectionId}/documents/${documentId}`);
  }

  // User API
  async getCurrentUser(): Promise<User> {
    // Use the correct auth endpoint that returns user info
    const response: AxiosResponse<any> = await this.client.get('/api/auth/userinfo');

    // The backend should always return valid user info when SKIP_AUTH is enabled
    // If it doesn't, we should fail rather than use hardcoded values
    if (!response.data.uuid && !response.data.sub) {
      throw new Error('Invalid user info received from auth endpoint');
    }

    // Map the auth response to User type
    return {
      id: response.data.uuid || response.data.sub,
      username: response.data.email?.split('@')[0] || response.data.name,
      email: response.data.email,
      first_name: response.data.name?.split(' ')[0],
      last_name: response.data.name?.split(' ').slice(1).join(' '),
      is_active: true,
      created_at: new Date(),
      updated_at: new Date()
    };
  }

  async updateUser(data: { first_name?: string; last_name?: string; email?: string }): Promise<User> {
    const response: AxiosResponse<User> = await this.client.put('/api/users/me', data);
    return {
      ...response.data,
      created_at: new Date(response.data.created_at),
      updated_at: new Date(response.data.updated_at)
    };
  }

  // Templates API
  async getPromptTemplates(): Promise<PromptTemplate[]> {
    const response: AxiosResponse<PromptTemplate[]> = await this.client.get('/api/prompt-templates');
    return response.data.map(template => ({
      ...template,
      created_at: new Date(template.created_at),
      updated_at: new Date(template.updated_at)
    }));
  }

  async createPromptTemplate(data: {
    name: string;
    description?: string;
    template_type: 'rag' | 'question_generation';
    content: string;
  }): Promise<PromptTemplate> {
    const response: AxiosResponse<PromptTemplate> = await this.client.post('/api/prompt-templates', data);
    return {
      ...response.data,
      created_at: new Date(response.data.created_at),
      updated_at: new Date(response.data.updated_at)
    };
  }

  async updatePromptTemplate(id: string, data: {
    name?: string;
    description?: string;
    content?: string;
  }): Promise<PromptTemplate> {
    const response: AxiosResponse<PromptTemplate> = await this.client.put(`/api/prompt-templates/${id}`, data);
    return {
      ...response.data,
      created_at: new Date(response.data.created_at),
      updated_at: new Date(response.data.updated_at)
    };
  }

  async setDefaultTemplate(id: string): Promise<PromptTemplate> {
    const response: AxiosResponse<PromptTemplate> = await this.client.post(`/api/prompt-templates/${id}/set-default`);
    return {
      ...response.data,
      created_at: new Date(response.data.created_at),
      updated_at: new Date(response.data.updated_at)
    };
  }

  async deletePromptTemplate(id: string): Promise<void> {
    await this.client.delete(`/api/prompt-templates/${id}`);
  }

  // Auth API
  async login(username: string, password: string): Promise<{ access_token: string; token_type: string }> {
    const formData = new FormData();
    formData.append('username', username);
    formData.append('password', password);

    const response = await this.client.post('/api/auth/token', formData, {
      headers: {
        'Content-Type': 'application/x-www-form-urlencoded',
      },
    });

    return response.data;
  }

  async logout(): Promise<void> {
    await this.client.post('/api/auth/logout');
    localStorage.removeItem('access_token');
  }

  // Dashboard API
  async getDashboardStats(): Promise<{
    totalDocuments: number;
    totalSearches: number;
    activeAgents: number;
    completedWorkflows: number;
    successRate: number;
    averageResponseTime: number;
    documentsTrend: {
      value: number;
      period: string;
      direction: 'up' | 'down';
    };
    searchesTrend: {
      value: number;
      period: string;
      direction: 'up' | 'down';
    };
    successRateTrend: {
      value: number;
      period: string;
      direction: 'up' | 'down';
    };
    responseTimeTrend: {
      value: number;
      period: string;
      direction: 'up' | 'down';
    };
    workflowsTrend: {
      value: number;
      period: string;
      direction: 'up' | 'down';
    };
  }> {
    const response = await this.client.get('/api/dashboard/stats');
    return response.data;
  }

  async getRecentActivity(): Promise<Array<{
    id: string;
    type: 'search' | 'workflow' | 'agent' | 'document';
    title: string;
    description: string;
    timestamp: string;
    status: 'success' | 'error' | 'pending' | 'running';
  }>> {
    const response = await this.client.get('/api/dashboard/activity');
    return response.data;
  }

  async getQuickStatistics(): Promise<{
    documentsProcessedToday: {
      metric: string;
      value: string;
      change: string;
      trend: 'up' | 'down';
    };
    searchQueries: {
      metric: string;
      value: string;
      change: string;
      trend: 'up' | 'down';
    };
    agentTasksCompleted: {
      metric: string;
      value: string;
      change: string;
      trend: 'up' | 'down';
    };
    averageProcessingTime: {
      metric: string;
      value: string;
      change: string;
      trend: 'up' | 'down';
    };
    errorRate: {
      metric: string;
      value: string;
      change: string;
      trend: 'up' | 'down';
    };
  }> {
    const response = await this.client.get('/api/dashboard/quick-stats');
    return response.data;
  }

  async getSystemHealth(): Promise<{
    overallStatus: string;
    components: Array<{
      component: string;
      healthPercentage: number;
    }>;
  }> {
    const response = await this.client.get('/api/dashboard/system-health');
    return response.data;
  }

  // Conversations API
  async getConversations(userId?: string, collectionId?: string): Promise<ConversationSession[]> {
    const params = new URLSearchParams();
    if (userId) params.append('user_id', userId);
    if (collectionId) params.append('collection_id', collectionId);

    const response: AxiosResponse<any[]> = await this.client.get(`/api/conversations?${params.toString()}`);
    return response.data.map(conversation => ({
      id: conversation.id,
      user_id: conversation.user_id,
      collection_id: conversation.collection_id,
      session_name: conversation.session_name,
      status: conversation.status,
      context_window_size: conversation.context_window_size,
      max_messages: conversation.max_messages,
      is_archived: conversation.is_archived,
      is_pinned: conversation.is_pinned,
      created_at: new Date(conversation.created_at),
      updated_at: new Date(conversation.updated_at),
      metadata: conversation.metadata || {},
      message_count: conversation.message_count || 0
    }));
  }

  async getConversation(sessionId: string): Promise<ConversationSession> {
    const response: AxiosResponse<any> = await this.client.get(`/api/conversations/${sessionId}`);
    const conversation = response.data;
    return {
      id: conversation.id,
      user_id: conversation.user_id,
      collection_id: conversation.collection_id,
      session_name: conversation.session_name,
      status: conversation.status,
      context_window_size: conversation.context_window_size,
      max_messages: conversation.max_messages,
      is_archived: conversation.is_archived,
      is_pinned: conversation.is_pinned,
      created_at: new Date(conversation.created_at),
      updated_at: new Date(conversation.updated_at),
      metadata: conversation.metadata || {},
      message_count: conversation.message_count || 0
    };
  }

  async createConversation(data: CreateConversationInput): Promise<ConversationSession> {
    const response: AxiosResponse<any> = await this.client.post('/api/conversations', data);
    const conversation = response.data;
    return {
      id: conversation.id,
      user_id: conversation.user_id,
      collection_id: conversation.collection_id,
      session_name: conversation.session_name,
      status: conversation.status,
      context_window_size: conversation.context_window_size,
      max_messages: conversation.max_messages,
      is_archived: conversation.is_archived,
      is_pinned: conversation.is_pinned,
      created_at: new Date(conversation.created_at),
      updated_at: new Date(conversation.updated_at),
      metadata: conversation.metadata || {},
      message_count: conversation.message_count || 0
    };
  }

  async updateConversation(sessionId: string, updates: UpdateConversationInput): Promise<ConversationSession> {
    const response: AxiosResponse<any> = await this.client.put(`/api/conversations/${sessionId}`, updates);
    const conversation = response.data;
    return {
      id: conversation.id,
      user_id: conversation.user_id,
      collection_id: conversation.collection_id,
      session_name: conversation.session_name,
      status: conversation.status,
      context_window_size: conversation.context_window_size,
      max_messages: conversation.max_messages,
      is_archived: conversation.is_archived,
      is_pinned: conversation.is_pinned,
      created_at: new Date(conversation.created_at),
      updated_at: new Date(conversation.updated_at),
      metadata: conversation.metadata || {},
      message_count: conversation.message_count || 0
    };
  }

  async deleteConversation(sessionId: string): Promise<void> {
    await this.client.delete(`/api/conversations/${sessionId}`);
  }

  async getConversationMessages(sessionId: string, limit: number = 50, offset: number = 0): Promise<ConversationMessage[]> {
    const params = new URLSearchParams();
    params.append('limit', limit.toString());
    params.append('offset', offset.toString());

    const response: AxiosResponse<any[]> = await this.client.get(`/api/conversations/${sessionId}/messages?${params.toString()}`);
    return response.data.map(message => ({
      id: message.id,
      session_id: message.session_id,
      content: message.content,
      role: message.role,
      message_type: message.message_type,
      created_at: new Date(message.created_at),
      metadata: message.metadata,
      token_count: message.token_count,
      execution_time: message.execution_time,
      token_warning: message.token_warning,
      sources: message.sources
    }));
  }

  async getConversationStatistics(sessionId: string): Promise<SessionStatistics> {
    const response: AxiosResponse<any> = await this.client.get(`/api/conversations/${sessionId}/statistics`);
    const stats = response.data;
    return {
      session_id: stats.session_id,
      message_count: stats.message_count,
      user_messages: stats.user_messages,
      assistant_messages: stats.assistant_messages,
      total_tokens: stats.total_tokens,
      total_prompt_tokens: stats.total_prompt_tokens,
      total_completion_tokens: stats.total_completion_tokens,
      cot_usage_count: stats.cot_usage_count,
      context_enhancement_count: stats.context_enhancement_count,
      created_at: new Date(stats.created_at),
      last_activity: new Date(stats.last_activity),
      metadata: stats.metadata || {}
    };
  }

  async getConversationSummary(sessionId: string, summaryType: string = 'brief'): Promise<{
    summary: string;
    summary_type: string;
    message_count: number;
    user_messages: number;
    assistant_messages: number;
    session_name: string;
    created_at: string;
    topics: string[];
    total_tokens: number;
    cot_usage_count: number;
    generated_at: string;
  }> {
    const response = await this.client.get(`/api/conversations/${sessionId}/summary?summary_type=${summaryType}`);
    return response.data;
  }

  async exportConversation(sessionId: string, format: string = 'json'): Promise<any> {
    const response = await this.client.post(`/api/conversations/${sessionId}/export`, { export_format: format });
    return response.data;
  }

  async sendConversationMessage(sessionId: string, content: string): Promise<ConversationMessage> {
    const payload = {
      session_id: sessionId,
      content: content,
      role: 'user',
      message_type: 'question'
    };

    const response: AxiosResponse<any> = await this.client.post(`/api/chat/sessions/${sessionId}/process`, payload);
    const message = response.data;

    return {
      id: message.id,
      session_id: message.session_id,
      content: message.content,
      role: message.role,
      message_type: message.message_type,
      created_at: new Date(message.created_at),
      metadata: message.metadata,
      token_count: message.token_count,
      execution_time: message.execution_time,
      token_warning: message.token_warning,
      sources: message.sources
    };
  }

  async archiveConversation(sessionId: string): Promise<ConversationSession> {
    const response: AxiosResponse<any> = await this.client.post(`/api/conversations/${sessionId}/archive`);
    const conversation = response.data;
    return {
      id: conversation.id,
      user_id: conversation.user_id,
      collection_id: conversation.collection_id,
      session_name: conversation.session_name,
      status: conversation.status,
      context_window_size: conversation.context_window_size,
      max_messages: conversation.max_messages,
      is_archived: conversation.is_archived,
      is_pinned: conversation.is_pinned,
      created_at: new Date(conversation.created_at),
      updated_at: new Date(conversation.updated_at),
      metadata: conversation.metadata || {},
      message_count: conversation.message_count || 0
    };
  }

  async restoreConversation(sessionId: string): Promise<ConversationSession> {
    const response: AxiosResponse<any> = await this.client.post(`/api/conversations/${sessionId}/restore`);
    const conversation = response.data;
    return {
      id: conversation.id,
      user_id: conversation.user_id,
      collection_id: conversation.collection_id,
      session_name: conversation.session_name,
      status: conversation.status,
      context_window_size: conversation.context_window_size,
      max_messages: conversation.max_messages,
      is_archived: conversation.is_archived,
      is_pinned: conversation.is_pinned,
      created_at: new Date(conversation.created_at),
      updated_at: new Date(conversation.updated_at),
      metadata: conversation.metadata || {},
      message_count: conversation.message_count || 0
    };
  }

  // Health check
  async healthCheck(): Promise<{ status: string }> {
    const response = await this.client.get('/api/health');
    return response.data;
  }

  // Podcast API
  async generatePodcast(input: PodcastGenerationInput): Promise<Podcast> {
    const response: AxiosResponse<Podcast> = await this.client.post('/api/podcasts/generate', input);
    return response.data;
  }

  async getPodcast(podcastId: string, userId: string): Promise<Podcast> {
    const response: AxiosResponse<Podcast> = await this.client.get(
      `/api/podcasts/${podcastId}?user_id=${userId}`
    );
    return response.data;
  }

  async listPodcasts(userId: string, limit: number = 100, offset: number = 0): Promise<PodcastListResponse> {
    const response: AxiosResponse<PodcastListResponse> = await this.client.get(
      `/api/podcasts/?user_id=${userId}&limit=${limit}&offset=${offset}`
    );
    return response.data;
  }

  async deletePodcast(podcastId: string, userId: string): Promise<void> {
    await this.client.delete(`/api/podcasts/${podcastId}?user_id=${userId}`);
  }

  async injectQuestion(injection: PodcastQuestionInjection): Promise<Podcast> {
    const response: AxiosResponse<Podcast> = await this.client.post(
      `/api/podcasts/${injection.podcast_id}/inject-question`,
      injection
    );
    return response.data;
  }

  async getVoicePreview(voiceId: VoiceId): Promise<Blob> {
    const response: AxiosResponse<Blob> = await this.client.get(
      `/api/podcasts/voice-preview/${voiceId}`,
      {
        responseType: 'blob',
      }
    );
    return response.data;
  }
}

// Create singleton instance
const apiClient = new ApiClient();

export default apiClient;
export type {
  SearchInput,
  SearchResponse,
  Collection,
  CollectionDocument,
  User,
  PromptTemplate,
  ConversationSession,
  ConversationMessage,
  SessionStatistics,
  CreateConversationInput,
  UpdateConversationInput,
  Podcast,
  PodcastGenerationInput,
  PodcastListResponse,
  PodcastQuestionInjection,
  VoiceSettings,
  PodcastStepDetails,
<<<<<<< HEAD
  SuggestedQuestion,
=======
  VoiceId,
>>>>>>> 41b69b1e
};<|MERGE_RESOLUTION|>--- conflicted
+++ resolved
@@ -935,9 +935,6 @@
   PodcastQuestionInjection,
   VoiceSettings,
   PodcastStepDetails,
-<<<<<<< HEAD
   SuggestedQuestion,
-=======
   VoiceId,
->>>>>>> 41b69b1e
 };