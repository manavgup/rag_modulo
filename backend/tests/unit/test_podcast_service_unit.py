--- conflicted
+++ resolved
@@ -209,13 +209,8 @@
 
 
 @pytest.mark.unit
-<<<<<<< HEAD
-class TestPodcastServiceVoicePreview:
-    """Unit tests for voice preview functionality."""
-=======
 class TestPodcastServiceCustomization:
     """Unit tests for description-based customization."""
->>>>>>> e852a787
 
     @pytest.fixture
     def mock_service(self) -> PodcastService:
@@ -229,7 +224,110 @@
             collection_service=collection_service,
             search_service=search_service,
         )
-<<<<<<< HEAD
+        service.search_service.search = AsyncMock()  # type: ignore[attr-defined]
+        return service
+
+    @pytest.mark.asyncio
+    async def test_retrieve_content_uses_description_in_query(self, mock_service: PodcastService) -> None:
+        """Unit: _retrieve_content uses description to build synthetic_query."""
+        description = "Test description"
+        podcast_input = PodcastGenerationInput(
+            user_id=uuid4(),
+            collection_id=uuid4(),
+            duration=PodcastDuration.SHORT,
+            voice_settings=VoiceSettings(voice_id="alloy"),
+            description=description,
+        )
+
+        await mock_service._retrieve_content(podcast_input)
+
+        mock_service.search_service.search.assert_called_once()  # type: ignore[attr-defined]
+        call_args = mock_service.search_service.search.call_args[0]  # type: ignore[attr-defined]
+        search_input = call_args[0]
+        assert description in search_input.question
+
+    @pytest.mark.asyncio
+    async def test_retrieve_content_uses_generic_query_without_description(
+        self, mock_service: PodcastService
+    ) -> None:
+        """Unit: _retrieve_content uses generic query if no description."""
+        podcast_input = PodcastGenerationInput(
+            user_id=uuid4(),
+            collection_id=uuid4(),
+            duration=PodcastDuration.SHORT,
+            voice_settings=VoiceSettings(voice_id="alloy"),
+            description=None,
+        )
+
+        await mock_service._retrieve_content(podcast_input)
+
+        mock_service.search_service.search.assert_called_once()  # type: ignore[attr-defined]
+        call_args = mock_service.search_service.search.call_args[0]  # type: ignore[attr-defined]
+        search_input = call_args[0]
+        assert "Provide a comprehensive overview" in search_input.question
+
+    @pytest.mark.asyncio
+    @patch("rag_solution.services.podcast_service.LLMProviderFactory")
+    async def test_generate_script_uses_description_in_prompt(
+        self, mock_llm_factory: Mock, mock_service: PodcastService
+    ) -> None:
+        """Unit: _generate_script includes description in prompt."""
+        description = "Custom topic"
+        podcast_input = PodcastGenerationInput(
+            user_id=uuid4(),
+            collection_id=uuid4(),
+            duration=PodcastDuration.SHORT,
+            voice_settings=VoiceSettings(voice_id="alloy"),
+            description=description,
+        )
+        mock_llm_provider = mock_llm_factory.create_provider.return_value
+        mock_llm_provider.generate_text = Mock(return_value="Script")
+
+        await mock_service._generate_script(podcast_input, "rag_results")
+
+        mock_llm_provider.generate_text.assert_called_once()
+        prompt = mock_llm_provider.generate_text.call_args[1]["prompt"]
+        assert f"Topic/Focus: {description}" in prompt
+
+    @pytest.mark.asyncio
+    @patch("rag_solution.services.podcast_service.LLMProviderFactory")
+    async def test_generate_script_uses_generic_topic_without_description(
+        self, mock_llm_factory: Mock, mock_service: PodcastService
+    ) -> None:
+        """Unit: _generate_script uses generic topic if no description."""
+        podcast_input = PodcastGenerationInput(
+            user_id=uuid4(),
+            collection_id=uuid4(),
+            duration=PodcastDuration.SHORT,
+            voice_settings=VoiceSettings(voice_id="alloy"),
+            description=None,
+        )
+        mock_llm_provider = mock_llm_factory.create_provider.return_value
+        mock_llm_provider.generate_text = Mock(return_value="Script")
+
+        await mock_service._generate_script(podcast_input, "rag_results")
+
+        mock_llm_provider.generate_text.assert_called_once()
+        prompt = mock_llm_provider.generate_text.call_args[1]["prompt"]
+        assert "Topic/Focus: General overview of the content" in prompt
+
+
+@pytest.mark.unit
+class TestPodcastServiceVoicePreview:
+    """Unit tests for voice preview functionality."""
+
+    @pytest.fixture
+    def mock_service(self) -> PodcastService:
+        """Fixture: Create mock PodcastService."""
+        session = Mock(spec=AsyncSession)
+        collection_service = Mock(spec=CollectionService)
+        search_service = Mock(spec=SearchService)
+
+        service = PodcastService(
+            session=session,
+            collection_service=collection_service,
+            search_service=search_service,
+        )
 
         return service
 
@@ -303,92 +401,4 @@
             # Test each voice
             for voice_id in valid_voices:
                 audio_bytes = await mock_service.generate_voice_preview(voice_id)
-                assert audio_bytes == b"audio"
-=======
-        service.search_service.search = AsyncMock()  # type: ignore[attr-defined]
-        return service
-
-    @pytest.mark.asyncio
-    async def test_retrieve_content_uses_description_in_query(self, mock_service: PodcastService) -> None:
-        """Unit: _retrieve_content uses description to build synthetic_query."""
-        description = "Test description"
-        podcast_input = PodcastGenerationInput(
-            user_id=uuid4(),
-            collection_id=uuid4(),
-            duration=PodcastDuration.SHORT,
-            voice_settings=VoiceSettings(voice_id="alloy"),
-            description=description,
-        )
-
-        await mock_service._retrieve_content(podcast_input)
-
-        mock_service.search_service.search.assert_called_once()  # type: ignore[attr-defined]
-        call_args = mock_service.search_service.search.call_args[0]  # type: ignore[attr-defined]
-        search_input = call_args[0]
-        assert description in search_input.question
-
-    @pytest.mark.asyncio
-    async def test_retrieve_content_uses_generic_query_without_description(
-        self, mock_service: PodcastService
-    ) -> None:
-        """Unit: _retrieve_content uses generic query if no description."""
-        podcast_input = PodcastGenerationInput(
-            user_id=uuid4(),
-            collection_id=uuid4(),
-            duration=PodcastDuration.SHORT,
-            voice_settings=VoiceSettings(voice_id="alloy"),
-            description=None,
-        )
-
-        await mock_service._retrieve_content(podcast_input)
-
-        mock_service.search_service.search.assert_called_once()  # type: ignore[attr-defined]
-        call_args = mock_service.search_service.search.call_args[0]  # type: ignore[attr-defined]
-        search_input = call_args[0]
-        assert "Provide a comprehensive overview" in search_input.question
-
-    @pytest.mark.asyncio
-    @patch("rag_solution.services.podcast_service.LLMProviderFactory")
-    async def test_generate_script_uses_description_in_prompt(
-        self, mock_llm_factory: Mock, mock_service: PodcastService
-    ) -> None:
-        """Unit: _generate_script includes description in prompt."""
-        description = "Custom topic"
-        podcast_input = PodcastGenerationInput(
-            user_id=uuid4(),
-            collection_id=uuid4(),
-            duration=PodcastDuration.SHORT,
-            voice_settings=VoiceSettings(voice_id="alloy"),
-            description=description,
-        )
-        mock_llm_provider = mock_llm_factory.create_provider.return_value
-        mock_llm_provider.generate_text = Mock(return_value="Script")
-
-        await mock_service._generate_script(podcast_input, "rag_results")
-
-        mock_llm_provider.generate_text.assert_called_once()
-        prompt = mock_llm_provider.generate_text.call_args[1]["prompt"]
-        assert f"Topic/Focus: {description}" in prompt
-
-    @pytest.mark.asyncio
-    @patch("rag_solution.services.podcast_service.LLMProviderFactory")
-    async def test_generate_script_uses_generic_topic_without_description(
-        self, mock_llm_factory: Mock, mock_service: PodcastService
-    ) -> None:
-        """Unit: _generate_script uses generic topic if no description."""
-        podcast_input = PodcastGenerationInput(
-            user_id=uuid4(),
-            collection_id=uuid4(),
-            duration=PodcastDuration.SHORT,
-            voice_settings=VoiceSettings(voice_id="alloy"),
-            description=None,
-        )
-        mock_llm_provider = mock_llm_factory.create_provider.return_value
-        mock_llm_provider.generate_text = Mock(return_value="Script")
-
-        await mock_service._generate_script(podcast_input, "rag_results")
-
-        mock_llm_provider.generate_text.assert_called_once()
-        prompt = mock_llm_provider.generate_text.call_args[1]["prompt"]
-        assert "Topic/Focus: General overview of the content" in prompt
->>>>>>> e852a787
+                assert audio_bytes == b"audio"