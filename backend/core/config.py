"""Configuration settings for the RAG Modulo application."""

import tempfile
from typing import Optional, List, Dict, Any
import os
from pydantic import Field
from pydantic_settings import BaseSettings


class Settings(BaseSettings):
    """Application settings loaded from environment variables with defaults."""

    # WatsonX.ai credentials
    wx_project_id: Optional[str] = Field(default_factory=lambda: os.getenv('WATSONX_INSTANCE_ID', None))
    wx_api_key: Optional[str] = Field(default_factory=lambda: os.getenv('WATSONX_APIKEY', None))
    wx_url: Optional[str] = Field(default_factory=lambda: os.getenv('WATSONX_URL', None))

    # Core data settings
    data_dir: Optional[str] = None
    vector_db: str = "None"
    collection_name: Optional[str] = None

    # Chunking settings
    chunking_strategy: str = Field(default="fixed", env='CHUNKING_STRATEGY')
    min_chunk_size: int = Field(default=100, env='MIN_CHUNK_SIZE')
    max_chunk_size: int = Field(default=400, env='MAX_CHUNK_SIZE')
    chunk_overlap: int = Field(default=10, env='CHUNK_OVERLAP')
    semantic_threshold: float = Field(default=0.5, env='SEMANTIC_THRESHOLD')

    # Embedding settings
    embedding_model: str = Field(default="sentence-transformers/all-minilm-l6-v2", env='EMBEDDING_MODEL')
    embedding_dim: int = Field(default=384, env='EMBEDDING_DIM')
    embedding_field: str = Field(default="embedding", env='EMBEDDING_FIELD')
    upsert_batch_size: int = Field(default=100, env='UPSERT_BATCH_SIZE')

    # LLM settings
    rag_llm: str = Field(..., env='RAG_LLM')
    max_new_tokens: int = Field(default=500, env='MAX_NEW_TOKENS')
    min_new_tokens: int = Field(default=200, env='MIN_NEW_TOKENS')
    random_seed: int = Field(default=50, env='RANDOM_SEED')
    top_k: int = Field(default=5, env='TOP_K')
    top_p: float = Field(default=0.95, env='TOP_P')
    temperature: float = Field(default=0.7, env='TEMPERATURE')
    repetition_penalty: float = Field(default=1.1, env='REPETITION_PENALTY')

    # Query Rewriting settings
    use_simple_rewriter: bool = Field(default=True, env='USE_SIMPLE_REWRITER')
    use_hyponym_rewriter: bool = Field(default=False, env='USE_HYPONYM_REWRITER')
    rewriter_model: str = Field(default="ibm/granite-13b-chat-v2", env='REWRITER_MODEL')
    rewriter_temperature: float = Field(default=0.7, env='REWRITER_TEMPERATURE')

    # Retrieval settings
    retrieval_type: str = Field(default="vector", env='RETRIEVAL_TYPE')  # Options: vector, keyword, hybrid
    vector_weight: float = Field(default=0.7, env='VECTOR_WEIGHT')
    keyword_weight: float = Field(default=0.3, env='KEYWORD_WEIGHT')
    hybrid_weight: float = Field(default=0.5, env='HYBRID_WEIGHT')

    # Question suggestion settings
    question_suggestion_num: int = Field(default=5, env='QUESTION_SUGGESTION_NUM')
    question_min_length: int = Field(default=15, env='QUESTION_MIN_LENGTH')
    question_max_length: int = Field(default=150, env='QUESTION_MAX_LENGTH')
    question_temperature: float = Field(default=0.7, env='QUESTION_TEMPERATURE')
    question_types: List[str] = Field(
        default=[
            "What is",
            "How does",
            "Why is",
            "When should",
            "Which factors"
        ],
        env='QUESTION_TYPES'
    )
    question_patterns: List[str] = Field(
        default=[
            "^What",
            "^How",
            "^Why",
            "^When",
            "^Which"
        ],
        env='QUESTION_PATTERNS'
    )
    question_required_terms: List[str] = Field(
        default=[],
        env='QUESTION_REQUIRED_TERMS'
    )

    # Frontend settings
    react_app_api_url: str = Field(default="/api", env='REACT_APP_API_URL')
    frontend_url: str = Field(default="http://localhost:3000", env='FRONTEND_URL')
    frontend_callback: str = "/callback"

<<<<<<< HEAD
    # Logging settings
    log_level: str = Field(default="INFO", env='LOG_LEVEL')

    # File storage settings
    file_storage_path: str = Field(default_factory=lambda: tempfile.gettempdir())

    # Vector Database Credentials
    # ChromaDB
    chromadb_host: Optional[str] = Field(default="localhost", env='CHROMADB_HOST')
    chromadb_port: Optional[int] = Field(default=8000, env='CHROMADB_PORT')

    # Milvus
    milvus_host: Optional[str] = Field(default="localhost", env='MILVUS_HOST')
    milvus_port: Optional[int] = Field(default=19530, env='MILVUS_PORT')
    milvus_user: Optional[str] = Field(default="root", env='MILVUS_USER')
    milvus_password: Optional[str] = Field(default="milvus", env='MILVUS_PASSWORD')
    milvus_index_params: Optional[str] = Field(default=None, env='MILVUS_INDEX_PARAMS')
    milvus_search_params: Optional[str] = Field(default=None, env='MILVUS_SEARCH_PARAMS')

    # Elasticsearch
    elastic_host: Optional[str] = Field(default="localhost", env='ELASTIC_HOST')
    elastic_port: Optional[int] = Field(default=9200, env='ELASTIC_PORT')
    elastic_password: Optional[str] = Field(default=None, env='ELASTIC_PASSWORD')
    elastic_cacert_path: Optional[str] = Field(default=None, env='ELASTIC_CACERT_PATH')
    elastic_cloud_id: Optional[str] = Field(default=None, env='ELASTIC_CLOUD_ID')
    elastic_api_key: Optional[str] = Field(default=None, env='ELASTIC_API_KEY')

    # Pinecone
    pinecone_api_key: Optional[str] = Field(default=None, env='PINECONE_API_KEY')
    pinecone_cloud: Optional[str] = Field(default="aws", env='PINECONE_CLOUD')
    pinecone_region: Optional[str] = Field(default="us-east-1", env='PINECONE_REGION')

    # Weaviate
    weaviate_host: Optional[str] = Field(default="localhost", env='WEAVIATE_HOST')
    weaviate_port: Optional[int] = Field(default=8080, env='WEAVIATE_PORT')
    weaviate_grpc_port: Optional[int] = Field(default=50051, env='WEAVIATE_GRPC_PORT')
    weaviate_username: Optional[str] = Field(default=None, env='WEAVIATE_USERNAME')
    weaviate_password: Optional[str] = Field(default=None, env='WEAVIATE_PASSWORD')
    weaviate_index: Optional[str] = Field(default="default", env='WEAVIATE_INDEX')
    weaviate_scopes: Optional[str] = Field(default=None, env='WEAVIATE_SCOPES')
=======
    # Logging Level
    log_level: Optional[str] = None

    # File storage path
    file_storage_path: str = Field(default=tempfile.gettempdir(), env='FILE_STORAGE_PATH')

    # ChromaDB credentials
    chromadb_host: Optional[str] = None
    chromadb_port: Optional[int] = None

    # Milvus credentials
    milvus_host: Optional[str] = None
    milvus_port: Optional[int] = None
    milvus_user: Optional[str] = None
    milvus_password: Optional[str] = None
    milvus_index_params: Optional[str] = None
    milvus_search_params: Optional[str] = None

    # Elasticsearch credentials
    elastic_host: Optional[str] = None
    elastic_port: Optional[int] = 9200
    elastic_password: Optional[str] = None
    elastic_cacert_path: Optional[str] = None
    elastic_cloud_id: Optional[str] = None
    elastic_api_key: Optional[str] = None

    # Pinecone credentials
    pinecone_api_key: Optional[str] = None
    pinecone_cloud: Optional[str] = None
    pinecone_region: Optional[str] = None

    # Weaviate credentials
    weaviate_host: Optional[str] = None
    weaviate_port: Optional[int] = None
    weaviate_grpc_port: Optional[int] = None
    weaviate_username: Optional[str] = None
    weaviate_password: Optional[str] = None
    weaviate_index: Optional[str] = None
    weaviate_scopes: Optional[str] = None
>>>>>>> f32959cf

    # Project settings
    project_name: str = Field(default="rag_modulo", env='PROJECT_NAME')
    python_version: str = Field(default="3.11", env='PYTHON_VERSION')

    # Collection database settings
    collectiondb_user: str = Field(default="rag_modulo_user", env='COLLECTIONDB_USER')
    collectiondb_pass: str = Field(default="rag_modulo_password", env='COLLECTIONDB_PASS')
    collectiondb_host: str = Field(default="localhost", env='COLLECTIONDB_HOST')
    collectiondb_port: int = Field(default=5432, env='COLLECTIONDB_PORT')
    collectiondb_name: str = Field(default="rag_modulo", env='COLLECTIONDB_NAME')

    # IBM OIDC settings
    ibm_client_id: Optional[str] = Field(default=None, env='IBM_CLIENT_ID')
    ibm_client_secret: Optional[str] = Field(default=None, env='IBM_CLIENT_SECRET')
    oidc_discovery_endpoint: Optional[str] = Field(default=None, env='OIDC_DISCOVERY_ENDPOINT')
    oidc_auth_url: Optional[str] = Field(default=None, env='OIDC_AUTH_URL')
    oidc_token_url: Optional[str] = Field(default=None, env='OIDC_TOKEN_URL')
    oidc_userinfo_endpoint: Optional[str] = Field(default=None, env='OIDC_USERINFO_ENDPOINT')
    oidc_introspection_endpoint: Optional[str] = Field(default=None, env='OIDC_INTROSPECTION_ENDPOINT')

    # JWT settings
    jwt_secret_key: str = Field(..., env='JWT_SECRET_KEY')
    jwt_algorithm: str = "HS256"

    # RBAC settings
    rbac_mapping: Dict[str, Dict[str, List[str]]] = {
        'admin': {
            r'^/api/user-collections/(.+)$': ['GET'],
            r'^/api/user-collections/(.+)/(.+)$': ['POST', 'DELETE'],
        },
        'user': {
            r'^/api/user-collections/(.+)/(.+)$': ['POST', 'DELETE'],
            r'^/api/user-collections/(.+)$': ['GET'],
            r'^/api/user-collections/collection/(.+)$': ['GET'],
            r'^/api/user-collections/collection/(.+)/users$': ['DELETE'],
            r'^/api/collections/(.+)$': ['GET']
        },
        'guest': {
            r'^/api/user-collections$': ['GET', 'POST', 'DELETE', 'PUT'],
            r'^/api/collections$': ['GET', 'POST', 'DELETE', 'PUT'],
            r'^/api/collection/(.+)$': ['GET', 'POST', 'DELETE', 'PUT']
        }
    }

    class Config:
        """Pydantic config class."""
        env_file = ".env"
        env_file_encoding = "utf-8"
        extra = "allow"
        
        @classmethod
        def parse_env_var(cls, field_name: str, raw_val: str) -> Any:
            """Parse environment variables, handling lists and special types."""
            if field_name in {"question_types", "question_patterns", "question_required_terms"}:
                if raw_val.startswith("[") and raw_val.endswith("]"):
                    return [item.strip(' "\'') for item in raw_val[1:-1].split(",")]
            return raw_val


# Create settings instance
settings = Settings()<|MERGE_RESOLUTION|>--- conflicted
+++ resolved
@@ -90,12 +90,11 @@
     frontend_url: str = Field(default="http://localhost:3000", env='FRONTEND_URL')
     frontend_callback: str = "/callback"
 
-<<<<<<< HEAD
     # Logging settings
     log_level: str = Field(default="INFO", env='LOG_LEVEL')
 
-    # File storage settings
-    file_storage_path: str = Field(default_factory=lambda: tempfile.gettempdir())
+    # File storage path
+    file_storage_path: str = Field(default=tempfile.gettempdir(), env='FILE_STORAGE_PATH')
 
     # Vector Database Credentials
     # ChromaDB
@@ -131,47 +130,6 @@
     weaviate_password: Optional[str] = Field(default=None, env='WEAVIATE_PASSWORD')
     weaviate_index: Optional[str] = Field(default="default", env='WEAVIATE_INDEX')
     weaviate_scopes: Optional[str] = Field(default=None, env='WEAVIATE_SCOPES')
-=======
-    # Logging Level
-    log_level: Optional[str] = None
-
-    # File storage path
-    file_storage_path: str = Field(default=tempfile.gettempdir(), env='FILE_STORAGE_PATH')
-
-    # ChromaDB credentials
-    chromadb_host: Optional[str] = None
-    chromadb_port: Optional[int] = None
-
-    # Milvus credentials
-    milvus_host: Optional[str] = None
-    milvus_port: Optional[int] = None
-    milvus_user: Optional[str] = None
-    milvus_password: Optional[str] = None
-    milvus_index_params: Optional[str] = None
-    milvus_search_params: Optional[str] = None
-
-    # Elasticsearch credentials
-    elastic_host: Optional[str] = None
-    elastic_port: Optional[int] = 9200
-    elastic_password: Optional[str] = None
-    elastic_cacert_path: Optional[str] = None
-    elastic_cloud_id: Optional[str] = None
-    elastic_api_key: Optional[str] = None
-
-    # Pinecone credentials
-    pinecone_api_key: Optional[str] = None
-    pinecone_cloud: Optional[str] = None
-    pinecone_region: Optional[str] = None
-
-    # Weaviate credentials
-    weaviate_host: Optional[str] = None
-    weaviate_port: Optional[int] = None
-    weaviate_grpc_port: Optional[int] = None
-    weaviate_username: Optional[str] = None
-    weaviate_password: Optional[str] = None
-    weaviate_index: Optional[str] = None
-    weaviate_scopes: Optional[str] = None
->>>>>>> f32959cf
 
     # Project settings
     project_name: str = Field(default="rag_modulo", env='PROJECT_NAME')
