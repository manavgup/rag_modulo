"""Configuration settings for the RAG Modulo application."""

import os
import tempfile
from functools import lru_cache
from typing import Annotated

from pydantic import field_validator
from pydantic.fields import Field
from pydantic_settings import BaseSettings, SettingsConfigDict

from core.logging_utils import get_logger


class Settings(BaseSettings):
    """Application settings with environment variable loading."""

    model_config = SettingsConfigDict(extra="allow", validate_default=True, case_sensitive=False)

    # Required settings with defaults for development/testing
    jwt_secret_key: Annotated[
        str, Field(default="dev-secret-key-change-in-production-f8a7b2c1", alias="JWT_SECRET_KEY")
    ]
    rag_llm: Annotated[str, Field(default="ibm/granite-3-3-8b-instruct", alias="RAG_LLM")]

    # Search settings
    number_of_results: Annotated[int, Field(default=5, alias="NUMBER_OF_RESULTS")]
    runtime_eval: Annotated[bool, Field(default=False, alias="RUNTIME_EVAL")]

    # Core data settings
    data_dir: Annotated[str | None, Field(default=None, alias="DATA_DIR")]
    vector_db: Annotated[str, Field(default="milvus", alias="VECTOR_DB")]
    collection_name: Annotated[str | None, Field(default=None, alias="COLLECTION_NAME")]

    # LLM Provider credentials with defaults
    wx_project_id: Annotated[str, Field(default="", alias="WATSONX_INSTANCE_ID")]
    wx_api_key: Annotated[str, Field(default="", alias="WATSONX_APIKEY")]
    wx_url: Annotated[str, Field(default="https://us-south.ml.cloud.ibm.com", alias="WATSONX_URL")]
    openai_api_key: Annotated[str | None, Field(default=None, alias="OPENAI_API_KEY")]
    anthropic_api_key: Annotated[str | None, Field(default=None, alias="ANTHROPIC_API_KEY")]

    # Chunking settings
    # Options: fixed, semantic, hierarchical
    chunking_strategy: Annotated[str, Field(default="fixed", alias="CHUNKING_STRATEGY")]
    min_chunk_size: Annotated[int, Field(default=100, alias="MIN_CHUNK_SIZE")]
    max_chunk_size: Annotated[int, Field(default=400, alias="MAX_CHUNK_SIZE")]
    chunk_overlap: Annotated[int, Field(default=10, alias="CHUNK_OVERLAP")]
    semantic_threshold: Annotated[float, Field(default=0.5, alias="SEMANTIC_THRESHOLD")]

<<<<<<< HEAD
    # IBM Docling Feature Flags
    enable_docling: Annotated[bool, Field(default=False, alias="ENABLE_DOCLING")]
    docling_fallback_enabled: Annotated[bool, Field(default=True, alias="DOCLING_FALLBACK_ENABLED")]
=======
    # Hierarchical chunking settings
    hierarchical_parent_size: Annotated[int, Field(default=1500, alias="HIERARCHICAL_PARENT_SIZE")]
    hierarchical_child_size: Annotated[int, Field(default=300, alias="HIERARCHICAL_CHILD_SIZE")]
    hierarchical_levels: Annotated[int, Field(default=2, alias="HIERARCHICAL_LEVELS")]  # 2 or 3 levels
    hierarchical_strategy: Annotated[
        str, Field(default="size_based", alias="HIERARCHICAL_STRATEGY")
    ]  # Options: size_based, sentence_based
    hierarchical_sentences_per_child: Annotated[int, Field(default=3, alias="HIERARCHICAL_SENTENCES_PER_CHILD")]
    hierarchical_children_per_parent: Annotated[int, Field(default=5, alias="HIERARCHICAL_CHILDREN_PER_PARENT")]
    hierarchical_retrieval_mode: Annotated[
        str, Field(default="child_with_parent", alias="HIERARCHICAL_RETRIEVAL_MODE")
    ]  # Options: child_only, child_with_parent, full_hierarchy
>>>>>>> 6a158b29

    # Chain of Thought (CoT) settings
    cot_max_reasoning_depth: Annotated[int, Field(default=3, alias="COT_MAX_REASONING_DEPTH")]
    cot_reasoning_strategy: Annotated[str, Field(default="decomposition", alias="COT_REASONING_STRATEGY")]
    cot_token_budget_multiplier: Annotated[float, Field(default=2.0, alias="COT_TOKEN_BUDGET_MULTIPLIER")]

    # Embedding settings
    embedding_model: Annotated[str, Field(default="sentence-transformers/all-minilm-l6-v2", alias="EMBEDDING_MODEL")]
    embedding_dim: Annotated[int, Field(default=384, alias="EMBEDDING_DIM")]
    embedding_field: Annotated[str, Field(default="embedding", alias="EMBEDDING_FIELD")]
    upsert_batch_size: Annotated[int, Field(default=100, alias="UPSERT_BATCH_SIZE")]

    # Embedding configuration - using WatsonX SDK native parameters
    embedding_batch_size: Annotated[int, Field(default=5, alias="EMBEDDING_BATCH_SIZE")]  # Reduced from 10 to 5
    embedding_concurrency_limit: Annotated[int, Field(default=1, alias="EMBEDDING_CONCURRENCY_LIMIT")]
    embedding_max_retries: Annotated[int, Field(default=10, alias="EMBEDDING_MAX_RETRIES")]
    embedding_delay_time: Annotated[
        float, Field(default=1.0, alias="EMBEDDING_DELAY_TIME")
    ]  # Increased from 0.5 to 1.0
    embedding_request_delay: Annotated[
        float, Field(default=0.5, alias="EMBEDDING_REQUEST_DELAY")
    ]  # Increased from 0.2 to 0.5

    # LLM configuration - using WatsonX SDK native parameters
    llm_max_retries: Annotated[int, Field(default=10, alias="LLM_MAX_RETRIES")]
    llm_delay_time: Annotated[float, Field(default=0.5, alias="LLM_DELAY_TIME")]

    # LLM settings
    max_new_tokens: Annotated[int, Field(default=500, alias="MAX_NEW_TOKENS")]
    min_new_tokens: Annotated[int, Field(default=200, alias="MIN_NEW_TOKENS")]
    max_context_length: Annotated[int, Field(default=2048, alias="MAX_CONTEXT_LENGTH")]  # Total context window
    random_seed: Annotated[int, Field(default=50, alias="RANDOM_SEED")]
    top_k: Annotated[int, Field(default=5, alias="TOP_K")]
    top_p: Annotated[float, Field(default=0.95, alias="TOP_P")]
    temperature: Annotated[float, Field(default=0.7, alias="TEMPERATURE")]
    repetition_penalty: Annotated[float, Field(default=1.1, alias="REPETITION_PENALTY")]
    llm_concurrency: Annotated[int, Field(default=8, alias="LLM_CONCURRENCY")]

    # Query Rewriting settings
    use_simple_rewriter: Annotated[bool, Field(default=True, alias="USE_SIMPLE_REWRITER")]
    use_hyponym_rewriter: Annotated[bool, Field(default=False, alias="USE_HYPONYM_REWRITER")]
    rewriter_model: Annotated[str, Field(default="ibm/granite-13b-chat-v2", alias="REWRITER_MODEL")]
    rewriter_temperature: Annotated[float, Field(default=0.7, alias="REWRITER_TEMPERATURE")]

    # Retrieval settings
    retrieval_type: Annotated[str, Field(default="vector", alias="RETRIEVAL_TYPE")]  # Options: vector, keyword, hybrid
    vector_weight: Annotated[float, Field(default=0.7, alias="VECTOR_WEIGHT")]
    keyword_weight: Annotated[float, Field(default=0.3, alias="KEYWORD_WEIGHT")]
    hybrid_weight: Annotated[float, Field(default=0.5, alias="HYBRID_WEIGHT")]

    # Reranking settings
    enable_reranking: Annotated[bool, Field(default=True, alias="ENABLE_RERANKING")]
    reranker_type: Annotated[str, Field(default="llm", alias="RERANKER_TYPE")]  # Options: llm, simple
    reranker_top_k: Annotated[int | None, Field(default=None, alias="RERANKER_TOP_K")]  # None = rerank all results
    reranker_batch_size: Annotated[int, Field(default=10, alias="RERANKER_BATCH_SIZE")]
    reranker_score_scale: Annotated[int, Field(default=10, alias="RERANKER_SCORE_SCALE")]  # 0-10 scoring scale
    reranker_prompt_template_name: Annotated[
        str, Field(default="reranking", alias="RERANKER_PROMPT_TEMPLATE_NAME")
    ]  # Template name for reranking prompts

    # Podcast Generation settings
    # Environment: "development" uses FastAPI BackgroundTasks + local filesystem
    #              "production" uses Celery + MinIO/S3
    podcast_environment: Annotated[str, Field(default="development", alias="PODCAST_ENVIRONMENT")]

    # Background task processing
    podcast_task_backend: Annotated[
        str, Field(default="fastapi", alias="PODCAST_TASK_BACKEND")
    ]  # Options: fastapi, celery
    celery_broker_url: Annotated[str | None, Field(default=None, alias="CELERY_BROKER_URL")]
    celery_result_backend: Annotated[str | None, Field(default=None, alias="CELERY_RESULT_BACKEND")]

    # Storage backend
    podcast_storage_backend: Annotated[
        str, Field(default="local", alias="PODCAST_STORAGE_BACKEND")
    ]  # Options: local, minio, s3, r2

    # Local filesystem storage (development)
    podcast_local_storage_path: Annotated[str, Field(default="./data/podcasts", alias="PODCAST_LOCAL_STORAGE_PATH")]

    # MinIO/S3 storage (production)
    podcast_minio_endpoint: Annotated[str | None, Field(default=None, alias="PODCAST_MINIO_ENDPOINT")]
    podcast_minio_access_key: Annotated[str | None, Field(default=None, alias="PODCAST_MINIO_ACCESS_KEY")]
    podcast_minio_secret_key: Annotated[str | None, Field(default=None, alias="PODCAST_MINIO_SECRET_KEY")]
    podcast_minio_bucket: Annotated[str, Field(default="rag-modulo-podcasts", alias="PODCAST_MINIO_BUCKET")]
    podcast_minio_region: Annotated[str, Field(default="us-east-1", alias="PODCAST_MINIO_REGION")]

    # Audio generation provider
    podcast_audio_provider: Annotated[
        str, Field(default="openai", alias="PODCAST_AUDIO_PROVIDER")
    ]  # Options: openai, watsonx
    podcast_fallback_audio_provider: Annotated[
        str | None, Field(default=None, alias="PODCAST_FALLBACK_AUDIO_PROVIDER")
    ]  # Optional fallback

    # OpenAI TTS settings
    openai_tts_model: Annotated[str, Field(default="tts-1-hd", alias="OPENAI_TTS_MODEL")]  # or "tts-1" for faster
    openai_tts_default_voice: Annotated[
        str, Field(default="alloy", alias="OPENAI_TTS_DEFAULT_VOICE")
    ]  # alloy, echo, fable, onyx, nova, shimmer

    # WatsonX TTS settings (fallback)
    watsonx_tts_api_key: Annotated[str | None, Field(default=None, alias="WATSONX_TTS_API_KEY")]
    watsonx_tts_url: Annotated[
        str | None,
        Field(default="https://api.us-south.text-to-speech.watson.cloud.ibm.com", alias="WATSONX_TTS_URL"),
    ]
    watsonx_tts_default_voice: Annotated[str, Field(default="en-US_AllisonV3Voice", alias="WATSONX_TTS_DEFAULT_VOICE")]

    # Podcast validation and limits
    podcast_min_documents: Annotated[int, Field(default=5, alias="PODCAST_MIN_DOCUMENTS")]
    podcast_max_concurrent_per_user: Annotated[int, Field(default=3, alias="PODCAST_MAX_CONCURRENT_PER_USER")]
    podcast_url_expiry_days: Annotated[int, Field(default=7, alias="PODCAST_URL_EXPIRY_DAYS")]

    # Content retrieval for podcasts
    podcast_retrieval_top_k_short: Annotated[int, Field(default=30, alias="PODCAST_RETRIEVAL_TOP_K_SHORT")]  # 5 min
    podcast_retrieval_top_k_medium: Annotated[int, Field(default=50, alias="PODCAST_RETRIEVAL_TOP_K_MEDIUM")]  # 15 min
    podcast_retrieval_top_k_long: Annotated[int, Field(default=75, alias="PODCAST_RETRIEVAL_TOP_K_LONG")]  # 30 min
    podcast_retrieval_top_k_extended: Annotated[
        int, Field(default=100, alias="PODCAST_RETRIEVAL_TOP_K_EXTENDED")
    ]  # 60 min

    # Question suggestion settings
    question_suggestion_num: Annotated[int, Field(default=5, alias="QUESTION_SUGGESTION_NUM")]
    question_min_length: Annotated[int, Field(default=15, alias="QUESTION_MIN_LENGTH")]
    question_max_length: Annotated[int, Field(default=150, alias="QUESTION_MAX_LENGTH")]
    question_temperature: Annotated[float, Field(default=0.7, alias="QUESTION_TEMPERATURE")]
    question_types: Annotated[
        list[str],
        Field(default=["What is", "How does", "Why is", "When should", "Which factors"], alias="QUESTION_TYPES"),
    ]
    question_patterns: Annotated[
        list[str], Field(default=["^What", "^How", "^Why", "^When", "^Which"], alias="QUESTION_PATTERNS")
    ]
    question_required_terms: Annotated[list[str], Field(default=[], alias="QUESTION_REQUIRED_TERMS")]

    # Frontend settings
    react_app_api_url: Annotated[str, Field(default="/api", alias="REACT_APP_API_URL")]
    frontend_url: Annotated[str, Field(default="http://localhost:3000", alias="FRONTEND_URL")]
    frontend_callback: Annotated[str, Field(default="/callback", alias="FRONTEND_CALLBACK")]

    # Logging settings
    log_level: Annotated[str, Field(default="INFO", alias="LOG_LEVEL")]

    # Testing settings
    testing: Annotated[bool, Field(default=False, alias="TESTING")]
    skip_auth: Annotated[bool, Field(default=False, alias="SKIP_AUTH")]
    development_mode: Annotated[bool, Field(default=False, alias="DEVELOPMENT_MODE")]
    mock_token: Annotated[str, Field(default="dev-0000-0000-0000", alias="MOCK_TOKEN")]

    # File storage path
    file_storage_path: Annotated[str, Field(default=tempfile.gettempdir(), alias="FILE_STORAGE_PATH")]

    # Vector Database Credentials
    # ChromaDB
    chromadb_host: Annotated[str | None, Field(default="localhost", alias="CHROMADB_HOST")]
    chromadb_port: Annotated[int | None, Field(default=8000, alias="CHROMADB_PORT")]

    # Milvus
    milvus_host: Annotated[str | None, Field(default="localhost", alias="MILVUS_HOST")]
    milvus_port: Annotated[int | None, Field(default=19530, alias="MILVUS_PORT")]
    milvus_user: Annotated[str | None, Field(default="root", alias="MILVUS_USER")]
    milvus_password: Annotated[str | None, Field(default="milvus", alias="MILVUS_PASSWORD")]
    milvus_index_params: Annotated[str | None, Field(default=None, alias="MILVUS_INDEX_PARAMS")]
    milvus_search_params: Annotated[str | None, Field(default=None, alias="MILVUS_SEARCH_PARAMS")]

    # Elasticsearch
    elastic_host: Annotated[str | None, Field(default="localhost", alias="ELASTIC_HOST")]
    elastic_port: Annotated[int | None, Field(default=9200, alias="ELASTIC_PORT")]
    elastic_password: Annotated[str | None, Field(default=None, alias="ELASTIC_PASSWORD")]
    elastic_cacert_path: Annotated[str | None, Field(default=None, alias="ELASTIC_CACERT_PATH")]
    elastic_cloud_id: Annotated[str | None, Field(default=None, alias="ELASTIC_CLOUD_ID")]
    elastic_api_key: Annotated[str | None, Field(default=None, alias="ELASTIC_API_KEY")]

    # Pinecone
    pinecone_api_key: Annotated[str | None, Field(default=None, alias="PINECONE_API_KEY")]
    pinecone_cloud: Annotated[str | None, Field(default="aws", alias="PINECONE_CLOUD")]
    pinecone_region: Annotated[str | None, Field(default="us-east-1", alias="PINECONE_REGION")]

    # Weaviate
    weaviate_host: Annotated[str | None, Field(default="localhost", alias="WEAVIATE_HOST")]
    weaviate_port: Annotated[int | None, Field(default=8080, alias="WEAVIATE_PORT")]
    weaviate_grpc_port: Annotated[int | None, Field(default=50051, alias="WEAVIATE_GRPC_PORT")]
    weaviate_username: Annotated[str | None, Field(default=None, alias="WEAVIATE_USERNAME")]
    weaviate_password: Annotated[str | None, Field(default=None, alias="WEAVIATE_PASSWORD")]
    weaviate_index: Annotated[str | None, Field(default="default", alias="WEAVIATE_INDEX")]
    weaviate_scopes: Annotated[str | None, Field(default=None, alias="WEAVIATE_SCOPES")]

    # Project settings
    project_name: Annotated[str, Field(default="rag_modulo", alias="PROJECT_NAME")]
    python_version: Annotated[str, Field(default="3.11", alias="PYTHON_VERSION")]

    # Collection database settings
    collectiondb_user: Annotated[str, Field(default="rag_modulo_user", alias="COLLECTIONDB_USER")]
    collectiondb_pass: Annotated[str, Field(default="rag_modulo_password", alias="COLLECTIONDB_PASS")]
    collectiondb_host: Annotated[str, Field(default="localhost", alias="COLLECTIONDB_HOST")]
    collectiondb_port: Annotated[int, Field(default=5432, alias="COLLECTIONDB_PORT")]
    collectiondb_name: Annotated[str, Field(default="rag_modulo", alias="COLLECTIONDB_NAME")]

    # IBM OIDC settings
    ibm_client_id: Annotated[str | None, Field(default=None, alias="IBM_CLIENT_ID")]
    ibm_client_secret: Annotated[str | None, Field(default=None, alias="IBM_CLIENT_SECRET")]
    oidc_discovery_endpoint: Annotated[str | None, Field(default=None, alias="OIDC_DISCOVERY_ENDPOINT")]
    oidc_auth_url: Annotated[str | None, Field(default=None, alias="OIDC_AUTH_URL")]
    oidc_token_url: Annotated[str | None, Field(default=None, alias="OIDC_TOKEN_URL")]
    oidc_userinfo_endpoint: Annotated[str | None, Field(default=None, alias="OIDC_USERINFO_ENDPOINT")]
    oidc_introspection_endpoint: Annotated[str | None, Field(default=None, alias="OIDC_INTROSPECTION_ENDPOINT")]

    # JWT settings
    jwt_algorithm: Annotated[str, Field(default="HS256", alias="JWT_ALGORITHM")]

    # RBAC settings
    rbac_mapping: Annotated[
        dict[str, dict[str, list[str]]],
        Field(
            default={
                "admin": {
                    r"^/api/user-collections/(.+)$": ["GET"],
                    r"^/api/user-collections/(.+)/(.+)$": ["POST", "DELETE"],
                    r"^/api/users/(.+)/.*$": ["GET", "POST", "PUT", "DELETE"],
                    r"^/api/collections/(.+)$": ["GET", "POST", "PUT", "DELETE"],
                },
                "user": {
                    r"^/api/user-collections/(.+)/(.+)$": ["POST", "DELETE"],
                    r"^/api/user-collections/(.+)$": ["GET"],
                    r"^/api/user-collections/collection/(.+)$": ["GET"],
                    r"^/api/user-collections/collection/(.+)/users$": ["DELETE"],
                    r"^/api/collections/(.+)$": ["GET"],
                    r"^/api/users/(.+)/llm-providers.*$": ["GET", "POST", "PUT", "DELETE"],
                    r"^/api/users/(.+)/llm-parameters.*$": ["GET", "POST", "PUT", "DELETE"],
                    r"^/api/users/(.+)/prompt-templates.*$": ["GET", "POST", "PUT", "DELETE"],
                    r"^/api/users/(.+)/pipelines.*$": ["GET", "POST", "PUT", "DELETE"],
                    r"^/api/users/(.+)/collections.*$": ["GET", "POST", "PUT", "DELETE"],
                },
                "guest": {
                    r"^/api/user-collections$": ["GET", "POST", "DELETE", "PUT"],
                    r"^/api/collections$": ["GET", "POST", "DELETE", "PUT"],
                    r"^/api/collection/(.+)$": ["GET", "POST", "DELETE", "PUT"],
                },
            },
            env="RBAC_MAPPING",
        ),
    ]

    @field_validator("jwt_secret_key")
    @classmethod
    def validate_jwt_secret(cls, v: str | None) -> str | None:
        """Validate JWT secret key and warn if using default in production."""
        if v and "dev-secret-key" in v and os.getenv("ENVIRONMENT", "").lower() in ("production", "prod"):
            try:
                logger = get_logger(__name__)
                logger.warning("⚠️  Using default JWT secret in production! Set JWT_SECRET_KEY environment variable.")
            except ImportError:
                # Fallback to print if logging utils not available
                print("⚠️  Using default JWT secret in production! Set JWT_SECRET_KEY environment variable.")
        return v

    @field_validator("rag_llm")
    @classmethod
    def validate_rag_llm(cls, v: str) -> str:
        """Validate RAG LLM model name."""
        # Accept any non-empty string as LLM model name
        if not v or not v.strip():
            try:
                logger = get_logger(__name__)
                logger.warning("⚠️  Empty RAG LLM model name. Using default.")
            except ImportError:
                print("⚠️  Empty RAG LLM model name. Using default.")
            return "ibm/granite-3-3-8b-instruct"
        return v.strip()

    def validate_production_settings(self) -> bool:
        """Validate settings for production deployment."""
        warnings = []

        if "dev-secret-key" in self.jwt_secret_key:
            warnings.append("Using default JWT secret key")

        if not self.wx_api_key or self.wx_api_key == "":
            warnings.append("WatsonX API key not configured")

        if warnings:
            try:
                logger = get_logger(__name__)
                logger.warning("⚠️  Production configuration warnings: %s", ", ".join(warnings))
            except ImportError:
                # Fallback to print if logging utils not available
                print(f"⚠️  Production configuration warnings: {', '.join(warnings)}")

        return len(warnings) == 0


@lru_cache
def get_settings() -> Settings:
    """Get cached settings instance with lazy initialization.

    This function creates a single, cached instance of Settings that can be
    imported and used throughout the application. The @lru_cache decorator
    ensures that the same instance is returned on subsequent calls.

    Returns:
        Settings: The cached settings instance
    """
    return Settings()  # type: ignore[call-arg]


# DEPRECATED: Direct module-level settings access
# This will be removed in a future version. Use get_settings() with FastAPI dependency injection instead.
# For now, we call get_settings() directly for backward compatibility during migration.
settings = get_settings()<|MERGE_RESOLUTION|>--- conflicted
+++ resolved
@@ -47,11 +47,10 @@
     chunk_overlap: Annotated[int, Field(default=10, alias="CHUNK_OVERLAP")]
     semantic_threshold: Annotated[float, Field(default=0.5, alias="SEMANTIC_THRESHOLD")]
 
-<<<<<<< HEAD
     # IBM Docling Feature Flags
     enable_docling: Annotated[bool, Field(default=False, alias="ENABLE_DOCLING")]
     docling_fallback_enabled: Annotated[bool, Field(default=True, alias="DOCLING_FALLBACK_ENABLED")]
-=======
+
     # Hierarchical chunking settings
     hierarchical_parent_size: Annotated[int, Field(default=1500, alias="HIERARCHICAL_PARENT_SIZE")]
     hierarchical_child_size: Annotated[int, Field(default=300, alias="HIERARCHICAL_CHILD_SIZE")]
@@ -64,7 +63,6 @@
     hierarchical_retrieval_mode: Annotated[
         str, Field(default="child_with_parent", alias="HIERARCHICAL_RETRIEVAL_MODE")
     ]  # Options: child_only, child_with_parent, full_hierarchy
->>>>>>> 6a158b29
 
     # Chain of Thought (CoT) settings
     cot_max_reasoning_depth: Annotated[int, Field(default=3, alias="COT_MAX_REASONING_DEPTH")]
