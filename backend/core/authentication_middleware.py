import logging
import os

import jwt
from fastapi import Request
from fastapi.responses import JSONResponse
from starlette.middleware.base import BaseHTTPMiddleware

from auth.oidc import verify_jwt_token
from core.config import settings

logging.basicConfig(level=settings.log_level)
logger = logging.getLogger(__name__)

class AuthenticationMiddleware(BaseHTTPMiddleware):
    async def dispatch(self, request: Request, call_next):
        logger.info(f"AuthMiddleware: Processing request to {request.url.path}")
<<<<<<< HEAD
        logger.info(f"AuthMiddleware: Request method: {request.method}")
        logger.info(f"AuthMiddleware: Request query params: {dict(request.query_params)}")
        logger.info(f"AuthMiddleware: Request headers: {dict(request.headers)}")
        logger.info(f"AuthMiddleware: Request URL: {request.url}")
=======
        logger.debug(f"AuthMiddleware: Request headers: {request.headers}")
        
        # Skip authentication entirely in test/development mode
        skip_auth = os.getenv("SKIP_AUTH", "false").lower() == "true"
        development_mode = os.getenv("DEVELOPMENT_MODE", "false").lower() == "true"
        testing_mode = os.getenv("TESTING", "false").lower() == "true"
        
        if skip_auth or development_mode or testing_mode:
            # Set a default test user for CI/development
            request.state.user = {
                "id": "test_user_id",
                "email": "test@example.com",
                "name": "Test User",
                "uuid": request.headers.get("X-User-UUID", "test-uuid"),
                "role": request.headers.get("X-User-Role", "admin")
            }
            logger.debug(f"AuthMiddleware: Skipping auth (skip_auth={skip_auth}, dev={development_mode}, test={testing_mode})")
            return await call_next(request)
>>>>>>> 814b5111

        open_paths = [
            "/api/",
            "/api/auth/login",
            "/api/auth/callback",   # Important for OAuth flow
            "/api/health",
            "/api/auth/oidc-config",
            "/api/auth/token",      # Important for token exchange
            "/api/auth/userinfo",   # Allow initial access for token verification
            "/api/auth/session",    # Allow checking session status
            "/api/docs",
            "/api/openapi.json",
            "/api/redoc",
            "/api/docs/oauth2-redirect",
            "/api/docs/swagger-ui.css",
            "/api/docs/swagger-ui-bundle.js",
            "/api/docs/swagger-ui-standalone-preset.js",
            "/api/docs/favicon.png"
        ]

        # Skip authentication for open paths and static files
        if request.url.path in open_paths or request.url.path.startswith("/static/"):
            logger.info(f"AuthMiddleware: Allowing access to open path: {request.url.path}")
            return await call_next(request)

        # Check for JWT in Authorization header
        auth_header = request.headers.get("Authorization")
        if auth_header and auth_header.startswith("Bearer "):
            logger.info("AuthMiddleware: JWT token found in Authorization header")
            token = auth_header.split(" ")[1]
            try:
                # Special handling for test token
                if token == "mock_token_for_testing":
                    request.state.user = {
                        "id": "test_user_id",
                        "email": "test@example.com",
                        "name": "Test User",
                        "uuid": request.headers.get("X-User-UUID"),  # Get UUID from header for tests
                        "role": request.headers.get("X-User-Role", "admin")  # Default to admin for test token
                    }
                    logger.info("AuthMiddleware: Using mock test token")
                else:
                    # Verify JWT using the verify_jwt_token function
                    payload = verify_jwt_token(token)
                    request.state.user = {
                        "id": payload.get("sub"),
                        "email": payload.get("email"),
                        "name": payload.get("name"),
                        "uuid": payload.get("uuid"),
                        "role": payload.get("role")
                    }
                logger.info(f"AuthMiddleware: JWT token validated successfully. User: {request.state.user}")
            except jwt.ExpiredSignatureError:
                logger.warning("AuthMiddleware: Expired JWT token")
                return JSONResponse(status_code=401, content={"detail": "Token has expired"})
            except jwt.InvalidTokenError as e:
                logger.warning(f"AuthMiddleware: Invalid JWT token - {e!s}")
                return JSONResponse(status_code=401, content={"detail": "Invalid authentication credentials"})
        else:
            logger.info("AuthMiddleware: No JWT token found")

        # Require authentication for all other paths
        if not hasattr(request.state, "user"):
            logger.warning(f"AuthMiddleware: User not authenticated for protected endpoint: {request.url.path}")
            return JSONResponse(status_code=401, content={"detail": "Authentication required"})

        logger.info("AuthMiddleware: Passing request to next middleware/handler")
        logger.info(f"AuthMiddleware: About to call next handler for {request.url.path}")
        
        try:
            response = await call_next(request)
            logger.info(f"AuthMiddleware: Response status code: {response.status_code}")
            return response
        except Exception as e:
            logger.error(f"AuthMiddleware: Exception in call_next: {e}", exc_info=True)
            raise<|MERGE_RESOLUTION|>--- conflicted
+++ resolved
@@ -15,12 +15,6 @@
 class AuthenticationMiddleware(BaseHTTPMiddleware):
     async def dispatch(self, request: Request, call_next):
         logger.info(f"AuthMiddleware: Processing request to {request.url.path}")
-<<<<<<< HEAD
-        logger.info(f"AuthMiddleware: Request method: {request.method}")
-        logger.info(f"AuthMiddleware: Request query params: {dict(request.query_params)}")
-        logger.info(f"AuthMiddleware: Request headers: {dict(request.headers)}")
-        logger.info(f"AuthMiddleware: Request URL: {request.url}")
-=======
         logger.debug(f"AuthMiddleware: Request headers: {request.headers}")
         
         # Skip authentication entirely in test/development mode
@@ -39,7 +33,6 @@
             }
             logger.debug(f"AuthMiddleware: Skipping auth (skip_auth={skip_auth}, dev={development_mode}, test={testing_mode})")
             return await call_next(request)
->>>>>>> 814b5111
 
         open_paths = [
             "/api/",
