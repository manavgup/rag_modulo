--- conflicted
+++ resolved
@@ -34,7 +34,7 @@
 ARG POETRY_ROOT_MIGRATION=20251027
 
 # Copy dependency files first for better layer caching
-COPY backend/pyproject.toml backend/poetry.lock ./
+COPY pyproject.toml poetry.lock ./
 
 # Install CPU-only PyTorch first to avoid CUDA dependencies (~6GB savings)
 # Using torch 2.5.0 to match torchvision 0.20.0 compatibility
@@ -74,22 +74,14 @@
 COPY --from=builder /usr/local/lib/python3.12/site-packages /usr/local/lib/python3.12/site-packages
 COPY --from=builder /usr/local/bin /usr/local/bin
 
-<<<<<<< HEAD
-# Copy only essential application files
-=======
 # Copy only essential application files from backend directory
->>>>>>> f74079a1
 COPY backend/main.py backend/healthcheck.py ./
 COPY backend/rag_solution/ ./rag_solution/
 COPY backend/auth/ ./auth/
 COPY backend/core/ ./core/
 COPY backend/cli/ ./cli/
 COPY backend/vectordbs/ ./vectordbs/
-<<<<<<< HEAD
-COPY backend/pyproject.toml ./
-=======
 COPY pyproject.toml ./
->>>>>>> f74079a1
 
 # Create a non-root user and group
 RUN groupadd --gid 10001 backend && \
