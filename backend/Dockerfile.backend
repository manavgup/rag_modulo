# Base stage
FROM python:3.12-slim AS base

# Pre-onfigure poetry
ENV PYTHONUNBUFFERED=1 \
    PYTHONDONTWRITEBYTECODE=1 \
    POETRY_VERSION=1.8.3 \
    POETRY_HOME="/opt/poetry" \
    POETRY_VIRTUALENVS_IN_PROJECT=true \
    POETRY_NO_INTERACTION=1

ENV PATH="$POETRY_HOME/bin:$PATH"

# Install system dependencies
RUN apt-get update && apt-get install -y curl \
    build-essential \
    libpq-dev

# Build stage
FROM base AS builder

# Install Rust and poetry
RUN curl --proto '=https' --tlsv1.2 -sSf https://sh.rustup.rs | sh -s -- -y \
    && . $HOME/.cargo/env \
    && curl -sSL https://install.python-poetry.org | python3 -

# Add Rust to PATH
ENV PATH="/root/.cargo/bin:${PATH}"

# Verify Rust installation
RUN rustc --version && cargo --version

WORKDIR /app

COPY pyproject.toml poetry.lock ./
RUN poetry install --only main --no-root

# Final stage
FROM python:3.12-slim

WORKDIR /app

# Install runtime dependencies and debugging tools
RUN apt-get update && apt-get install -y \
    libpq5 \
    procps \
    iputils-ping \
    net-tools \
    iproute2 \
    curl \
    && rm -rf /var/lib/apt/lists/*

COPY --from=builder /app/.venv /app/.venv
COPY --from=builder /usr/local/bin /usr/local/bin

<<<<<<< HEAD
ENV PATH="/app/.venv/bin:$PATH"

=======
# Add a build argument for cache busting
ARG CACHEBUST=1

# COPY backend /app/backend
>>>>>>> 7edb33c0
COPY . /app

# Add a delay and check permissions
RUN sleep 2 && \
    echo "Contents of /app:" && \
    ls -R /app && \
    echo "Permissions of /app:" && \
    ls -la /app && \
    chmod -R 755 /app

# Create entrypoint script
RUN echo '#!/bin/bash\n\
    set -ex\n\
    echo "Starting entrypoint script"\n\
    echo "Current directory: $(pwd)"\n\
    echo "Contents of /app:"\n\
    ls -la /app\n\
    echo "Contents of /app/core:"\n\
    ls -la /app/core\n\
    echo "Python path:"\n\
    python -c "import sys; print(sys.path)"\n\
    echo "Trying to import core:"\n\
    python -c "import core" || { echo "Failed to import core"; }\n\
    echo "Trying to import core.config:"\n\
    python -c "import core.config" || { echo "Failed to import core.config"; }\n\
    echo "Trying to import main module:"\n\
    python -c "import main" || { echo "Failed to import main module"; ls -la /app/main.py; cat /app/main.py; }\n\
    echo "Network information:"\n\
    ip addr\n\
    echo "Environment variables:"\n\
    env | grep COLLECTIONDB\n\
    echo "Trying to ping postgres:"\n\
    ping -c 4 postgres || echo "Failed to ping postgres"\n\
    echo "Running main.py:"\n\
    python /app/main.py\n\
    ' > /entrypoint.sh && chmod +x /entrypoint.sh

CMD ["/entrypoint.sh"]

EXPOSE 8000<|MERGE_RESOLUTION|>--- conflicted
+++ resolved
@@ -53,15 +53,12 @@
 COPY --from=builder /app/.venv /app/.venv
 COPY --from=builder /usr/local/bin /usr/local/bin
 
-<<<<<<< HEAD
 ENV PATH="/app/.venv/bin:$PATH"
 
-=======
 # Add a build argument for cache busting
 ARG CACHEBUST=1
 
 # COPY backend /app/backend
->>>>>>> 7edb33c0
 COPY . /app
 
 # Add a delay and check permissions
