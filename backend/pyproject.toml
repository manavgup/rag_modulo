[project]
name = "rag-modulo-backend"
version = "1.0.0"
description = "A modular, agentic RAG which allows selection of embeddings, vector dbs, chunking strategy, etc."
authors = [
    {name = "Manav Gupta", email = "manavgup@ca.ibm.com"}
]
license = {text = "MIT"}
readme = "README.md"
requires-python = ">=3.12,<3.13"
dependencies = [
    "fastapi>=0.109.2",
    "uvicorn>=0.18.3",
    "pydantic[email]>=2.8.2",
    "pydantic-settings>=2.3.4",
    "python-dotenv>=1.0.1",
    "pinecone>=4.0.0",
    "pymilvus>=2.4.4",
    "scikit-learn>=1.5.1",
    "weaviate-client>=4.6.0",
    "SQLAlchemy>=2.0.31",
    "psycopg2-binary>=2.9.9",
    "python-multipart",
    "pandas>=2.1.4",
    "elasticsearch>=8.14.0",
    "PyMuPDF>=1.24.8",
    "chromadb>=0.5.16",
    "aiofiles",
    "python-docx",
    "openpyxl>=3.1.2",
    "starlette>=0.36.3",
    "setuptools>=75.1.0",
    "tenacity>=8.5.0",
    "pyjwt",
    "passlib",
    "anthropic",
    "openai",
    "authlib",
    "httpx",
    "itsdangerous>=2.1.2",
    "ibm-watsonx-ai>=1.1.22",
    "json-repair>=0.30.3",
<<<<<<< HEAD
    "pylint>=3.3.8",
    "autoflake>=2.3.1",
=======
    "flatdict>=4.0.1",
>>>>>>> 3c8479f5
    "validators>=0.34.0",
    "psutil (>=7.0.0,<8.0.0)",
    "docling (>=2.0.0)",
    "transformers (>=4.46.0)",
    "pydub (>=0.25.1,<0.26.0)",
]

[tool.poetry]
package-mode = false

[project.scripts]
rag-cli = "rag_solution.cli.main:main"
rag-search = "rag_solution.cli.search_cli:main"
rag-admin = "rag_solution.cli.admin_cli:main"

[build-system]
requires = ["poetry-core"]
build-backend = "poetry.core.masonry.api"

[tool.poetry.group.test]
optional = true

[tool.poetry.group.test.dependencies]
pytest = "^8.3.3"
pytest-cov = "^4.1.0"
pytest-html = "^4.1.1"
pytest-env = "^1.1.5"
pytest-timeout = "^2.2.0"
pytest-xdist = "^3.5.0"
pytest-mock = "^3.14.0"
pytest-asyncio = "^0.21.0"
minio = "^7.2.12"
matplotlib = "^3.9.3"

[tool.poetry.group.dev]
optional = true

[tool.poetry.group.dev.dependencies]
deptry = "^0.20.0"
ruff = "^0.14.0"
black = "*"
mypy = "^1.15.0"
pydocstyle = "^6.3.0"
pytest-env = "^1.1.5"
pytest-xdist = "^3.5.0"
pytest-cov = "^4.1.0"
pytest-html = "^4.1.1"
pytest-timeout = "^2.2.0"
bandit = "^1.7.5"
safety = "^3.0.0"
types-aiofiles = "^24.1.0.20250822"
types-requests = "^2.31.0"
types-PyYAML = "^6.0.12"
pytest-asyncio = "^0.21.0"
pylint = "^3.3.8"
autoflake = "^2.3.1"

[tool.deptry.package_module_name_map]
ibm-generative-ai = "genai"

[tool.deptry.per_rule_ignores]
DEP002 = ["psycopg2", "itsdangerous"]

[tool.interrogate]
fail-under = 50
exclude = [
    "tests/",
    ".*/tests/",
    ".*/test_.*",
    ".*/.*_test.py",
    ".*/conftest.py",
    ".*/__pycache__",
    ".*/\\.mypy_cache",
    ".*/\\.pytest_cache",
    ".*/migrations/",
    ".*/alembic/",
    ".*/scripts/",
    ".*/manage.py",
    ".*/wsgi.py",
    ".*/asgi.py",
]
ignore-init-module = true
ignore-init-method = true
ignore-semiprivate = true
ignore-private = true
ignore-property-decorators = true
ignore-magic-methods = true
ignore-module = false
ignore-nested-functions = false
ignore-nested-classes = false
ignore-nested-modules = false
ignore-regex = [
    "^_",
    "^test_",
    "^Test",
    "^mock_",
    "^Mock",
    "^fake_",
    "^Fake",
    "^dummy_",
    "^Dummy",
]
output-format = "text"
verbose = true

[tool.pydocstyle]
ignore = ["D100", "D101", "D102", "D103", "D104", "D105", "D106", "D107", "D200", "D201", "D202", "D203", "D204", "D205", "D206", "D207", "D208", "D209", "D210", "D211", "D212", "D213", "D214", "D215", "D300", "D301", "D400", "D401", "D402", "D403", "D404", "D405", "D406", "D407", "D408", "D409", "D410", "D411", "D412", "D413", "D414", "D415", "D416", "D417", "D418", "D419", "D420", "D421", "D422", "D423", "D424", "D425", "D426", "D427", "D428", "D429", "D430", "D431", "D432", "D433", "D434", "D435", "D436", "D437", "D438", "D439", "D440", "D441", "D442", "D443", "D444", "D445", "D446", "D447", "D448", "D449", "D450", "D451", "D452", "D453", "D454", "D455", "D456", "D457", "D458", "D459", "D460", "D461", "D462", "D463", "D464", "D465", "D466", "D467", "D468", "D469", "D470", "D471", "D472", "D473", "D474", "D475", "D476", "D477", "D478", "D479", "D480", "D481", "D482", "D483", "D484", "D485", "D486", "D487", "D488", "D489", "D490", "D491", "D492", "D493", "D494", "D495", "D496", "D497", "D498", "D499", "D500", "D501", "D502", "D503", "D504", "D505", "D506", "D507", "D508", "D509", "D510", "D511", "D512", "D513", "D514", "D515", "D516", "D517", "D518", "D519", "D520", "D521", "D522", "D523", "D524", "D525", "D526", "D527", "D528", "D529", "D530", "D531", "D532", "D533", "D534", "D535", "D536", "D537", "D538", "D539", "D540", "D541", "D542", "D543", "D544", "D545", "D546", "D547", "D548", "D549", "D550", "D551", "D552", "D553", "D554", "D555", "D556", "D557", "D558", "D559", "D560", "D561", "D562", "D563", "D564", "D565", "D566", "D567", "D568", "D569", "D570", "D571", "D572", "D573", "D574", "D575", "D576", "D577", "D578", "D579", "D580", "D581", "D582", "D583", "D584", "D585", "D586", "D587", "D588", "D589", "D590", "D591", "D592", "D593", "D594", "D595", "D596", "D597", "D598", "D599", "D600", "D601", "D602", "D603", "D604", "D605", "D606", "D607", "D608", "D609", "D610", "D611", "D612", "D613", "D614", "D615", "D616", "D617", "D618", "D619", "D620", "D621", "D622", "D623", "D624", "D625", "D626", "D627", "D628", "D629", "D630", "D631", "D632", "D633", "D634", "D635", "D636", "D637", "D638", "D639", "D640", "D641", "D642", "D643", "D644", "D645", "D646", "D647", "D648", "D649", "D650", "D651", "D652", "D653", "D654", "D655", "D656", "D657", "D658", "D659", "D660", "D661", "D662", "D663", "D664", "D665", "D666", "D667", "D668", "D669", "D670", "D671", "D672", "D673", "D674", "D675", "D676", "D677", "D678", "D679", "D680", "D681", "D682", "D683", "D684", "D685", "D686", "D687", "D688", "D689", "D690", "D691", "D692", "D693", "D694", "D695", "D696", "D697", "D698", "D699", "D700", "D701", "D702", "D703", "D704", "D705", "D706", "D707", "D708", "D709", "D710", "D711", "D712", "D713", "D714", "D715", "D716", "D717", "D718", "D719", "D720", "D721", "D722", "D723", "D724", "D725", "D726", "D727", "D728", "D729", "D730", "D731", "D732", "D733", "D734", "D735", "D736", "D737", "D738", "D739", "D740", "D741", "D742", "D743", "D744", "D745", "D746", "D747", "D748", "D749", "D750", "D751", "D752", "D753", "D754", "D755", "D756", "D757", "D758", "D759", "D760", "D761", "D762", "D763", "D764", "D765", "D766", "D767", "D768", "D769", "D770", "D771", "D772", "D773", "D774", "D775", "D776", "D777", "D778", "D779", "D780", "D781", "D782", "D783", "D784", "D785", "D786", "D787", "D788", "D789", "D790", "D791", "D792", "D793", "D794", "D795", "D796", "D797", "D798", "D799", "D800", "D801", "D802", "D803", "D804", "D805", "D806", "D807", "D808", "D809", "D810", "D811", "D812", "D813", "D814", "D815", "D816", "D817", "D818", "D819", "D820", "D821", "D822", "D823", "D824", "D825", "D826", "D827", "D828", "D829", "D830", "D831", "D832", "D833", "D834", "D835", "D836", "D837", "D838", "D839", "D840", "D841", "D842", "D843", "D844", "D845", "D846", "D847", "D848", "D849", "D850", "D851", "D852", "D853", "D854", "D855", "D856", "D857", "D858", "D859", "D860", "D861", "D862", "D863", "D864", "D865", "D866", "D867", "D868", "D869", "D870", "D871", "D872", "D873", "D874", "D875", "D876", "D877", "D878", "D879", "D880", "D881", "D882", "D883", "D884", "D885", "D886", "D887", "D888", "D889", "D890", "D891", "D892", "D893", "D894", "D895", "D896", "D897", "D898", "D899", "D900", "D901", "D902", "D903", "D904", "D905", "D906", "D907", "D908", "D909", "D910", "D911", "D912", "D913", "D914", "D915", "D916", "D917", "D918", "D919", "D920", "D921", "D922", "D923", "D924", "D925", "D926", "D927", "D928", "D929", "D930", "D931", "D932", "D933", "D934", "D935", "D936", "D937", "D938", "D939", "D940", "D941", "D942", "D943", "D944", "D945", "D946", "D947", "D948", "D949", "D950", "D951", "D952", "D953", "D954", "D955", "D956", "D957", "D958", "D959", "D960", "D961", "D962", "D963", "D964", "D965", "D966", "D967", "D968", "D969", "D970", "D971", "D972", "D973", "D974", "D975", "D976", "D977", "D978", "D979", "D980", "D981", "D982", "D983", "D984", "D985", "D986", "D987", "D988", "D989", "D990", "D991", "D992", "D993", "D994", "D995", "D996", "D997", "D998", "D999"]
add-convention = "google"
exclude = [
    "tests/",
    ".*/tests/",
    ".*/test_.*",
    ".*/.*_test.py",
    ".*/conftest.py",
    ".*/__pycache__",
    ".*/\\.mypy_cache",
    ".*/\\.pytest_cache",
    ".*/migrations/",
    ".*/alembic/",
    ".*/scripts/",
    ".*/manage.py",
    ".*/wsgi.py",
    ".*/asgi.py",
]
match = "(?!test_).*\\.py$"
match-dir = "(?!tests).*"

# pytest configuration is handled by pytest.ini
# Minimal async configuration for integration tests
[tool.pytest.ini_options]
asyncio_mode = "auto"

[tool.ruff]
# Ruff configuration - consolidated from .ruff.toml
target-version = "py312"
line-length = 120

# Exclude certain directories
exclude = [
    ".bzr",
    ".direnv",
    ".eggs",
    ".git",
    ".git-rewrite",
    ".hg",
    ".mypy_cache",
    ".nox",
    ".pants.d",
    ".pytype",
    ".ruff_cache",
    ".svn",
    ".tox",
    ".venv",
    "__pypackages__",
    "_build",
    "buck-out",
    "build",
    "dist",
    "node_modules",
    "venv",
]

[tool.ruff.lint]
# Enable comprehensive rule set
select = [
    "E",   # pycodestyle errors
    "F",   # pyflakes
    "I",   # isort
    "W",   # pycodestyle warnings
    "B",   # flake8-bugbear
    "C4",  # flake8-comprehensions
    "UP",  # pyupgrade
    "N",   # pep8-naming
    "Q",   # flake8-quotes
    "SIM", # flake8-simplify
    "ARG", # flake8-unused-arguments
    "PIE", # flake8-pie
    "TID", # flake8-tidy-imports
    "RUF", # Ruff-specific rules
]

# Disable problematic rules
ignore = [
    "E501",   # Line too long (handled by formatter)
    "E203",   # Whitespace before ':' (conflicts with Black)
    "UP037",  # Remove quotes from type annotation (conflicts with forward refs)
    "F821",   # Undefined name (conflicts with forward refs)
    "B008",   # Do not perform function call in argument defaults (FastAPI Depends pattern)
    "ARG001", # Unused function argument (common in FastAPI/pytest)
    "TCH001", # Move third-party import into type-checking block (breaks SQLAlchemy)
    "TCH002", # Move standard library import into type-checking block (breaks SQLAlchemy)
    "TCH003", # Move standard library import into type-checking block (breaks SQLAlchemy)
]

# Allow fix for all enabled rules (when `--fix`) is provided
fixable = ["ALL"]
unfixable = []

# Allow unused variables when underscore-prefixed
dummy-variable-rgx = "^(_+|(_+[a-zA-Z0-9_]*[a-zA-Z0-9]+?))$"

# Import sorting configuration
[tool.ruff.lint.isort]
known-first-party = ["main", "rag_solution", "core", "auth", "vectordbs"]

# Formatting configuration
[tool.ruff.format]
# Like Black, use double quotes for strings
quote-style = "double"

# Like Black, indent with spaces, rather than tabs
indent-style = "space"

# Like Black, respect magic trailing commas
skip-magic-trailing-comma = false

# Like Black, automatically detect the appropriate line ending
line-ending = "auto"

[tool.ruff.lint.per-file-ignores]
# Allow forward references in model files
"rag_solution/models/*.py" = ["F821", "UP037"]
# Allow unused arguments in test files (pytest fixtures often require unused params)
"tests/*.py" = ["ARG001"]
"**/tests/**/*.py" = ["ARG001"]
# Allow unused arguments in router files (FastAPI dependency injection requires unused params)
"**/rag_solution/router/*.py" = ["ARG001"]<|MERGE_RESOLUTION|>--- conflicted
+++ resolved
@@ -40,12 +40,7 @@
     "itsdangerous>=2.1.2",
     "ibm-watsonx-ai>=1.1.22",
     "json-repair>=0.30.3",
-<<<<<<< HEAD
-    "pylint>=3.3.8",
-    "autoflake>=2.3.1",
-=======
     "flatdict>=4.0.1",
->>>>>>> 3c8479f5
     "validators>=0.34.0",
     "psutil (>=7.0.0,<8.0.0)",
     "docling (>=2.0.0)",
