[tool.poetry]
name = "rag-modulo"
version = "0.1.0"
description = "A modular, agentic RAG which allows selection of embeddings, vector dbs, chunking strategy, etc."
authors = ["Manav Gupta <manavgup@ca.ibm.com>"]
license = "MIT"
readme = "README.md"
package-mode = false

[tool.poetry.dependencies]
python = "^3.12"
fastapi = "^0.109.2"
uvicorn = ">=0.18.3"
pydantic = {version = "^2.8.2", extras = ["email"]}
pydantic-settings = "^2.3.4"
python-dotenv = "^1.0.1"
pinecone = "^4.0.0"
pymilvus = "^2.4.4"
ibm-generative-ai = "^3.0.0"
scikit-learn = "^1.5.1"
weaviate-client = "^4.6.0"
SQLAlchemy = "^2.0.31"
psycopg2 = "^2.9.9"
python-multipart = "*"
pandas = "^2.2.2"
elasticsearch = "^8.14.0"
PyMuPDF = "^1.24.8"
chromadb = "^0.5.11"
aiofiles = "*"
python-docx = "*"
starlette = "^0.36.3"
numpy = "^2.1.1"
setuptools = "^75.1.0"
tenacity = "^8.5.0"

# OIDC and authentication related packages
authlib = "*"
httpx = "*"
itsdangerous = "^2.1.2"  # Required for SessionMiddleware

[build-system]
requires = ["poetry-core"]
build-backend = "poetry.core.masonry.api"

[tool.poetry.group.test]
optional = true

[tool.poetry.group.test.dependencies]
pytest = "^7.4.0"
pytest-asyncio = "^0.21.0"

[tool.poetry.group.dev]
optional = true

[tool.poetry.group.dev.dependencies]
<<<<<<< HEAD
deptry = "^0.20.0"
ruff = "^0.5.0"
black = "*"
mypy = "*"

[tool.deptry.package_module_name_map]
ibm-generative-ai = "genai"

[tool.deptry.per_rule_ignores]
DEP002 = ["psycopg2", "itsdangerous"]
=======
ruff = "^0.5.0"

[tool.pytest.ini_options]
pythonpath = ["."]
testpaths = ["backend/tests"]
addopts = "-v -s"
>>>>>>> 7edb33c0
<|MERGE_RESOLUTION|>--- conflicted
+++ resolved
@@ -32,6 +32,8 @@
 numpy = "^2.1.1"
 setuptools = "^75.1.0"
 tenacity = "^8.5.0"
+pyjwt = "*"
+passlib = "*"
 
 # OIDC and authentication related packages
 authlib = "*"
@@ -53,7 +55,6 @@
 optional = true
 
 [tool.poetry.group.dev.dependencies]
-<<<<<<< HEAD
 deptry = "^0.20.0"
 ruff = "^0.5.0"
 black = "*"
@@ -64,11 +65,8 @@
 
 [tool.deptry.per_rule_ignores]
 DEP002 = ["psycopg2", "itsdangerous"]
-=======
-ruff = "^0.5.0"
 
 [tool.pytest.ini_options]
 pythonpath = ["."]
 testpaths = ["backend/tests"]
-addopts = "-v -s"
->>>>>>> 7edb33c0
+addopts = "-v -s"