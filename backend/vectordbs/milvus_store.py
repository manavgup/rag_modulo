"""Milvus vector store implementation."""

import asyncio
import json
import logging
import time
from typing import Any, Dict, List, Optional

from pymilvus import (Collection, CollectionSchema, DataType, FieldSchema,
                     MilvusException, connections, utility)

from core.config import settings
from vectordbs.utils.watsonx import get_embeddings

from .data_types import (Document, DocumentChunk, DocumentChunkMetadata,
                        DocumentMetadataFilter, Embedding, QueryResult,
                        QueryWithEmbedding, Source)
from .error_types import CollectionError, DocumentError, VectorStoreError
from .vector_store import VectorStore

logger = logging.getLogger(__name__)

# Configuration constants
MILVUS_COLLECTION = settings.collection_name
MILVUS_HOST = settings.milvus_host
MILVUS_PORT = settings.milvus_port
MILVUS_USER = settings.milvus_user
MILVUS_PASSWORD = settings.milvus_password
MILVUS_USE_SECURITY = False if MILVUS_PASSWORD is None else True
EMBEDDING_DIM = settings.embedding_dim
EMBEDDING_FIELD = settings.embedding_field
EMBEDDING_MODEL = settings.embedding_model
MILVUS_INDEX_PARAMS = settings.milvus_index_params
MILVUS_SEARCH_PARAMS = settings.milvus_search_params

# Schema definition
SCHEMA = [
    FieldSchema(name="id", dtype=DataType.INT64, is_primary=True, auto_id=True),
    FieldSchema(name="document_id", dtype=DataType.VARCHAR, max_length=65535),
    FieldSchema(name=EMBEDDING_FIELD, dtype=DataType.FLOAT_VECTOR, dim=EMBEDDING_DIM),
    FieldSchema(name="text", dtype=DataType.VARCHAR, max_length=65535),
    FieldSchema(name="chunk_id", dtype=DataType.VARCHAR, max_length=100),
    # Document metadata fields
    FieldSchema(name="document_name", dtype=DataType.VARCHAR, max_length=65535),
    # Chunk metadata fields
    FieldSchema(name="source", dtype=DataType.VARCHAR, max_length=20),
    FieldSchema(name="page_number", dtype=DataType.INT64),
    FieldSchema(name="chunk_number", dtype=DataType.INT64),
    FieldSchema(name="start_index", dtype=DataType.INT64),
    FieldSchema(name="end_index", dtype=DataType.INT64),
]


class MilvusStore(VectorStore):
    """Milvus vector store implementation."""

    def __init__(self, host: str = MILVUS_HOST, port: str = MILVUS_PORT) -> None:
        """Initialize MilvusStore with connection parameters.

        Args:
            host: The host address for Milvus
            port: The port for Milvus
        """
        self._connect(host, port)

    def _connect(self, host: str, port: str) -> None:
        """Connect to the Milvus server.

        Args:
            host: Milvus server host
            port: Milvus server port

        Raises:
            VectorStoreError: If connection fails after retries
        """
        attempts = 3
        for attempt in range(attempts):
            try:
                connections.connect(
                    "default",
                    host=host,
                    port=port
                )
                logging.info(f"Connected to Milvus at {host}:{port}")
                return
            except MilvusException as e:
                logging.error(f"Failed to connect to Milvus at {host}:{port}: {e}")
                if attempt < attempts - 1:
                    logging.info(f"Retrying connection to Milvus... (Attempt {attempt + 2}/{attempts})")
                    time.sleep(10)
                raise VectorStoreError(f"Failed to connect to Milvus after {attempts} attempts")

    def _get_collection(self, collection_name: str) -> Collection:
        """Retrieve a collection from Milvus.

        Args:
            collection_name: Name of the collection

        Returns:
            Collection: The Milvus collection

        Raises:
            CollectionError: If collection doesn't exist
        """
        if utility.has_collection(collection_name):
            return Collection(name=collection_name)
        else:
            raise CollectionError(f"Collection '{collection_name}' does not exist")

    def create_collection(self, collection_name: str, metadata: Optional[dict] = None) -> Collection:
        """Create a new Milvus collection.

        Args:
            collection_name: Name of the collection to create
            metadata: Optional metadata for the collection

        Returns:
            Collection: The created collection

        Raises:
            CollectionError: If creation fails
        """
        try:
            if utility.has_collection(collection_name):
                raise CollectionError(f"Collection {collection_name} already exists.")
            
            schema = CollectionSchema(fields=SCHEMA)
            collection = Collection(name=collection_name, schema=schema)
            logging.info(f"Created Milvus collection '{collection_name}' with schema {schema}")
            
            self._create_index(collection)
            collection.load()
            return collection
            
        except MilvusException as e:
            logging.error(f"Failed to create collection '{collection_name}': {e}")
            raise CollectionError(f"Failed to create collection '{collection_name}': {e}")

    def _create_index(self, collection: Collection) -> None:
        """Create an index for the Milvus collection.

        Args:
            collection: The collection to create an index for

        Raises:
            CollectionError: If index creation fails
        """
        try:
            self.index_params = (json.loads(MILVUS_INDEX_PARAMS) if MILVUS_INDEX_PARAMS else None)
            self.search_params = (json.loads(MILVUS_SEARCH_PARAMS) if MILVUS_SEARCH_PARAMS else None)

            if len(collection.indexes) == 0:
                index_params = self.index_params or {
                    "metric_type": "IP",
                    "index_type": "HNSW",
                    "params": {"M": 8, "efConstruction": 64},
                }
                collection.create_index(field_name=EMBEDDING_FIELD, index_params=index_params)
                logging.info(f"Created index for collection '{collection.name}' with params {index_params}")
            else:
                logging.info(f"Index already exists for collection '{collection.name}'")
                
        except MilvusException as e:
            logging.error(f"Failed to create index for collection '{collection.name}': {e}")
            raise CollectionError(f"Failed to create index for collection '{collection.name}': {e}")

    def add_documents(self, collection_name: str, documents: List[Document]) -> List[str]:
        """Add documents to the collection.

        Args:
            collection_name: Name of the collection
            documents: List of documents to add

        Returns:
            List[str]: List of added document IDs

        Raises:
            DocumentError: If document addition fails
        """
        collection = self._get_collection(collection_name)
        try:
            data = []
            for document in documents:
                for chunk in document.chunks:
                    chunk_data = {
                        "document_id": document.document_id,
                        EMBEDDING_FIELD: chunk.embeddings,
                        "text": chunk.text,
                        "chunk_id": chunk.chunk_id,
                        "document_name": document.name,
                         # VARCHAR fields get empty string as default
                        "source": chunk.metadata.source.value if chunk.metadata else Source.OTHER.value,
                        # INT64 fields get 0 as default
                        "page_number": chunk.metadata.page_number if chunk.metadata else 0,
                        "chunk_number": chunk.metadata.chunk_number if chunk.metadata else 0,
                        "start_index": chunk.metadata.start_index if chunk.metadata else 0,
                        "end_index": chunk.metadata.end_index if chunk.metadata else 0,
                    }
                    data.append(chunk_data)                   
            collection.insert(data)
            collection.load()
            return [doc.document_id for doc in documents]
            
        except MilvusException as e:
            logging.error(f"Failed to add documents to collection {collection_name}: {e}", exc_info=True)
            raise DocumentError(f"Failed to add documents to collection {collection_name}: {e}")

    def retrieve_documents(
            self,
            query: str,
            collection_name: str,
            number_of_results: int = 10,
    ) -> List[QueryResult]:
        """Retrieve documents from the collection.

        Args:
            query: Query string
            collection_name: Name of the collection
            number_of_results: Maximum number of results to return

        Returns:
            List[QueryResult]: List of query results

        Raises:
            VectorStoreError: If retrieval fails
        """
        collection = self._get_collection(collection_name)

        embeddings = get_embeddings(texts=query)
        if not embeddings:
            raise VectorStoreError("Failed to generate embeddings for the query string.")
        query_embeddings = QueryWithEmbedding(text=query, embeddings=embeddings[0])

        try:
            logger.info(f"Retrieving for query: {query}")
            search_params = {"metric_type": "IP", "params": {"nprobe": 10}}
            search_results = collection.search(
                data=[query_embeddings.embeddings],
                anns_field=EMBEDDING_FIELD,
                param=search_params,
                output_fields=[field.name for field in SCHEMA if field.name != "id"],
                limit=number_of_results,
            )
            return self._process_search_results(search_results)
            
        except MilvusException as e:
            logging.error(f"Failed to retrieve documents from collection '{collection_name}': {e}")
            raise CollectionError(f"Failed to retrieve documents from collection '{collection_name}': {e}")

    def _process_search_results(self, results: Any) -> List[QueryResult]:
        """Process search results from Milvus.

        Args:
            results: Raw search results from Milvus

        Returns:
            List[QueryResult]: Processed query results
        """
        if not results:
            logger.info("No search results. Returning empty list.")
            return []  # Return empty list instead of list with empty QueryResult

        query_results: List[QueryResult] = []
        for result in results:
            # Process each hit in the result separately to create individual QueryResults
            for hit in result:
                try:
                    chunk = DocumentChunk(
                        chunk_id=str(hit.id),
                        text=hit.entity.get("text") or "",
                        embeddings=hit.entity.get(EMBEDDING_FIELD),
                        metadata=DocumentChunkMetadata(
                            source=Source(hit.entity.get("source")) if hit.entity.get("source") else Source.OTHER,
                            page_number=hit.entity.get("page_number") if hit.entity.get("page_number") else 0,
                            chunk_number=hit.entity.get("chunk_number") if hit.entity.get("chunk_number") else 0,
                            start_index=hit.entity.get("start_index") if hit.entity.get("start_index") else 0,
                            end_index=hit.entity.get("end_index") if hit.entity.get("end_index") else 0,
                            document_id=hit.entity.get("document_id")
                        ),
                        document_id=hit.entity.get("document_id")
                    )
                    
                    # Create a single QueryResult for each hit
                    query_results.append(QueryResult(
                        chunk=chunk,
                        score=float(hit.distance),  # Single float score
                        embeddings=hit.entity.get(EMBEDDING_FIELD)  # List of embeddings
                    ))

                except Exception as e:
                    logger.error(f"Error processing hit: {e}", exc_info=True)
                    continue

        logger.info(f"Returning {len(query_results)} QueryResult objects")
        return query_results

    def delete_collection(self, name: str) -> None:
        """Delete a Milvus collection.

        Args:
            name: Name of the collection to delete

        Raises:
            CollectionError: If deletion fails
        """
        if utility.has_collection(name):
            try:
                utility.drop_collection(name)
                logging.info(f"Deleted collection '{name}'")
            except MilvusException as e:
                logging.error(f"Failed to delete collection '{name}': {e}")
                raise CollectionError(f"Failed to delete collection '{name}': {e}")
        else:
            logging.debug(f"Collection '{name}' does not exist.")

    def delete_documents(self, document_ids: List[str], collection_name: str) -> int:
        """Delete documents from the collection.

        Args:
            document_ids: List of document IDs to delete
            collection_name: Name of the collection

        Returns:
            int: Number of documents deleted

        Raises:
            CollectionError: If deletion fails
        """
        collection = self._get_collection(collection_name)
        try:
            expr = f"document_id in {tuple(document_ids)}"
            collection.delete(expr)
            logging.info(f"Deleted documents with IDs {document_ids} from collection '{collection_name}'")
            return len(document_ids)
        except MilvusException as e:
            logging.error(f"Failed to delete documents from collection '{collection_name}': {e}")
            raise CollectionError(f"Failed to delete documents from collection '{collection_name}': {e}")

    def query(
            self,
            collection_name: str,
            query: QueryWithEmbedding,
            number_of_results: int = 10,
            filter: Optional[DocumentMetadataFilter] = None,
    ) -> List[QueryResult]:
        """Query the collection with an embedding.

        Args:
            collection_name: Name of the collection to query
            query: Query with embedding
            number_of_results: Maximum number of results to return
            filter: Optional metadata filter

        Returns:
            List[QueryResult]: Query results

        Raises:
            CollectionError: If query fails
        """
        collection = self._get_collection(collection_name)

        try:
            search_params = {"metric_type": "IP", "params": {"nprobe": 10}}
            result = collection.search(
                data=[query.embedding],
                anns_field=EMBEDDING_FIELD,
                param=search_params,
                output_fields=[field.name for field in SCHEMA if field.name != "id"],
                limit=number_of_results,
            )
            return self._process_search_results(result)
            
        except MilvusException as e:
            logging.error(f"Failed to query collection '{collection_name}': {e}")
<<<<<<< HEAD
            raise CollectionError(f"Failed to query collection '{collection_name}': {e}")

    def _convert_to_chunk(self, data: Dict[str, Any]) -> DocumentChunk:
        """
        Convert data to a DocumentChunk.

        Args:
            data (Dict[str, Any]): The data to convert.

        Returns:
            DocumentChunk: The converted DocumentChunk.
        """
        return DocumentChunk(
            chunk_id=str(data["chunk_id"]),
            text=data["text"],
            vectors=data["embedding"],
            metadata=DocumentChunkMetadata(
                source=Source(data["source"]),
                source_id=data.get("source_id"),
                url=data.get("url"),
                created_at=data.get("created_at"),
                author=data.get("author"),
            ),
            document_id=data["document_id"],
        )

    def _process_search_results(self, results: Any) -> List[QueryResult]:
        """
        Process search results from Milvus.

        Args:
            results (Any): The search results to process.

        Returns:
            List[QueryResult]: The list of query results.
        """
        if not results:
            logger.info("No search results. Returning empty list.")
            return [QueryResult(data=[], similarities=[[]], ids=[])]

        query_results: List[QueryResult] = []
        for result in results:
            chunks_with_scores: List[DocumentChunkWithScore] = []
            similarities: List[float] = []
            ids: List[str] = []
            for hit in result:
                # logger.info(f"Processing hit: {hit}")
                chunk = DocumentChunkWithScore(
                    chunk_id=hit.fields.get("chunk_id"),
                    text=hit.entity.get("text") or "",  # Use empty string if text is None
                    vectors=hit.entity.get("embedding"),
                    metadata=DocumentChunkMetadata(
                        source=Source(hit.entity.get("source")) if hit.entity.get("source") else Source.OTHER,
                        source_id=hit.entity.get("source_id"),
                        url=hit.entity.get("url"),
                        created_at=hit.entity.get("created_at"),
                        author=hit.entity.get("author"),
                    ),
                    score=hit.distance,
                    document_id=hit.entity.get("document_id")
                )
                chunks_with_scores.append(chunk)
                ids.append(hit.id)
                similarities.append(hit.distance)

            query_results.append(QueryResult(data=chunks_with_scores, similarities=[similarities], ids=ids))

        logger.info(f"Returning {len(query_results)} QueryResult objects")
        return query_results
=======
            raise CollectionError(f"Failed to query collection '{collection_name}': {e}")
>>>>>>> 42d40ce2
<|MERGE_RESOLUTION|>--- conflicted
+++ resolved
@@ -372,76 +372,4 @@
             
         except MilvusException as e:
             logging.error(f"Failed to query collection '{collection_name}': {e}")
-<<<<<<< HEAD
-            raise CollectionError(f"Failed to query collection '{collection_name}': {e}")
-
-    def _convert_to_chunk(self, data: Dict[str, Any]) -> DocumentChunk:
-        """
-        Convert data to a DocumentChunk.
-
-        Args:
-            data (Dict[str, Any]): The data to convert.
-
-        Returns:
-            DocumentChunk: The converted DocumentChunk.
-        """
-        return DocumentChunk(
-            chunk_id=str(data["chunk_id"]),
-            text=data["text"],
-            vectors=data["embedding"],
-            metadata=DocumentChunkMetadata(
-                source=Source(data["source"]),
-                source_id=data.get("source_id"),
-                url=data.get("url"),
-                created_at=data.get("created_at"),
-                author=data.get("author"),
-            ),
-            document_id=data["document_id"],
-        )
-
-    def _process_search_results(self, results: Any) -> List[QueryResult]:
-        """
-        Process search results from Milvus.
-
-        Args:
-            results (Any): The search results to process.
-
-        Returns:
-            List[QueryResult]: The list of query results.
-        """
-        if not results:
-            logger.info("No search results. Returning empty list.")
-            return [QueryResult(data=[], similarities=[[]], ids=[])]
-
-        query_results: List[QueryResult] = []
-        for result in results:
-            chunks_with_scores: List[DocumentChunkWithScore] = []
-            similarities: List[float] = []
-            ids: List[str] = []
-            for hit in result:
-                # logger.info(f"Processing hit: {hit}")
-                chunk = DocumentChunkWithScore(
-                    chunk_id=hit.fields.get("chunk_id"),
-                    text=hit.entity.get("text") or "",  # Use empty string if text is None
-                    vectors=hit.entity.get("embedding"),
-                    metadata=DocumentChunkMetadata(
-                        source=Source(hit.entity.get("source")) if hit.entity.get("source") else Source.OTHER,
-                        source_id=hit.entity.get("source_id"),
-                        url=hit.entity.get("url"),
-                        created_at=hit.entity.get("created_at"),
-                        author=hit.entity.get("author"),
-                    ),
-                    score=hit.distance,
-                    document_id=hit.entity.get("document_id")
-                )
-                chunks_with_scores.append(chunk)
-                ids.append(hit.id)
-                similarities.append(hit.distance)
-
-            query_results.append(QueryResult(data=chunks_with_scores, similarities=[similarities], ids=ids))
-
-        logger.info(f"Returning {len(query_results)} QueryResult objects")
-        return query_results
-=======
-            raise CollectionError(f"Failed to query collection '{collection_name}': {e}")
->>>>>>> 42d40ce2
+            raise CollectionError(f"Failed to query collection '{collection_name}': {e}")