--- conflicted
+++ resolved
@@ -13,12 +13,7 @@
                           TextTokenizationParameters)
 from genai.text.generation import CreateExecutionOptions
 
-<<<<<<< HEAD
 from core.config import settings
-import logging
-=======
-from backend.core.config import settings
->>>>>>> 254aaa0b
 from ..data_types import Embeddings
 
 EMBEDDING_MODEL = settings.embedding_model
