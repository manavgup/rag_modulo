--- conflicted
+++ resolved
@@ -3,10 +3,6 @@
 from sklearn.metrics.pairwise import cosine_similarity
 from vectordbs.utils.watsonx import get_embeddings
 import logging
-import asyncio
-from vectordbs.utils.watsonx import get_embeddings
-from rag_solution.evaluation.llm_as_judge_evals import FaithfulnessEvaluator,AnswerRelevanceEvaluator,ContextRelevanceEvaluator
-from rag_solution.evaluation.llm_as_judge_evals import BASE_LLM_PARAMETERS, init_llm
 
 logger = logging.getLogger(__name__)
 
@@ -15,11 +11,9 @@
         """
         Initialize the RAG Evaluator.
         """
-        self.faithfulness_evaluator = FaithfulnessEvaluator()
-        self.answer_relevance_evaluator = AnswerRelevanceEvaluator()
-        self.context_relevance_evaluator = ContextRelevanceEvaluator()
+        pass
 
-    def evaluate_cosine(self, query: str, response: str, retrieved_documents: List[QueryResult]) -> Dict[str, float]:
+    def evaluate(self, query: str, response: str, retrieved_documents: List[QueryResult]) -> Dict[str, float]:
         """
         Evaluate the RAG pipeline results.
 
@@ -53,11 +47,11 @@
         Returns:
             float: The relevance score.
         """
-        query_embedding = get_embeddings(query)
-        doc_contents = [chunk.text for doc in retrieved_documents for chunk in doc.data or []]
+        query_embedding = get_embeddings([query])
+        doc_contents = [chunk.content for doc in retrieved_documents for chunk in doc.data or []]
         logger.info("Got document contents")
         doc_embeddings = get_embeddings(doc_contents)
-        similarities = cosine_similarity(query_embedding, doc_embeddings)
+        similarities = cosine_similarity([query_embedding], doc_embeddings)
         logger.info(f"Generated relevanace similarities: {similarities}")
         return float(similarities.mean())
 
@@ -72,9 +66,9 @@
         Returns:
             float: The coherence score.
         """
-        query_embedding = get_embeddings(query)
-        response_embedding = get_embeddings(response)
-        coherence = cosine_similarity(query_embedding, response_embedding)
+        query_embedding = get_embeddings([query])
+        response_embedding = get_embeddings([response])
+        coherence = cosine_similarity([query_embedding], [response_embedding])
         return float(coherence)
 
     def _calculate_faithfulness_score(self, response: str, retrieved_documents: List[QueryResult]) -> float:
@@ -88,95 +82,26 @@
         Returns:
             float: The faithfulness score.
         """
-        response_embedding = get_embeddings(response)
-        doc_contents = [chunk.text for doc in retrieved_documents for chunk in doc.data or []]
+        response_embedding = get_embeddings([response])
+        doc_contents = [chunk.content for doc in retrieved_documents for chunk in doc.data or []]
         doc_embeddings = get_embeddings(doc_contents)
-        similarities = cosine_similarity(response_embedding, doc_embeddings)
+        similarities = cosine_similarity([response_embedding], doc_embeddings)
         return float(similarities.mean())
-
-    async def evaluate(
-        self,
-        context: str,
-        answer: str,
-        question: str
-    ) -> Dict[str, Any]:
-        """
-        Run all evaluators concurrently and collect their results.
-        """
-        try:
-            llm = init_llm(parameters=BASE_LLM_PARAMETERS)
-            results = await asyncio.gather(
-                self.faithfulness_evaluator.a_evaluate(context=context, answer=answer, llm=llm),
-                self.answer_relevance_evaluator.a_evaluate(question=question,answer=answer,llm=llm),
-                self.context_relevance_evaluator.a_evaluate(context=context, question=question,llm=llm),
-                return_exceptions=True
-            )
-            return {
-                "faithfulness": results[0] if not isinstance(results[0], Exception) else f"Error: {results[0]}",
-                "answer_relevance": results[1] if not isinstance(results[0], Exception) else f"Error: {results[1]}",
-                "context_relevance": results[2] if not isinstance(results[2], Exception) else f"Error: {results[2]}",
-            }
-        except Exception as e:
-            raise RuntimeError(f"Failed to run evaluations: {e}")
-        finally:
-            await llm.aclose_persistent_connection()
-
-        return results
 
 # Example usage
 if __name__ == "__main__":
-<<<<<<< HEAD
-    from vectordbs.data_types import DocumentChunkWithScore
-    from rag_solution.file_management.database import get_db
-    from backend.rag_solution.services.search_service import SearchService
-    from rag_solution.evaluation.qa import get_node_text
-
-=======
     from vectordbs.data_types import DocumentChunk
->>>>>>> 42d40ce2
 
     evaluator = RAGEvaluator()
-    # INITIAL COSINE METRICS
+    
     query = "What is the theory of relativity?"
     response = "The theory of relativity, proposed by Albert Einstein, describes how space and time are interconnected and how gravity affects the fabric of spacetime."
     retrieved_documents = [
-<<<<<<< HEAD
-        QueryResult(data=[DocumentChunkWithScore(chunk_id='1',text="Albert Einstein's theory of relativity revolutionized our understanding of space, time, and gravity.", score=0.9)]),
-        QueryResult(data=[DocumentChunkWithScore(chunk_id='2',text="The theory of relativity consists of two parts: special relativity and general relativity.", score=0.8)]),
-=======
         QueryResult(data=[DocumentChunk(content="Albert Einstein's theory of relativity revolutionized our understanding of space, time, and gravity.", score=0.9)]),
         QueryResult(data=[DocumentChunk(content="The theory of relativity consists of two parts: special relativity and general relativity.", score=0.8)]),
->>>>>>> 42d40ce2
     ]
 
-    evaluation_results = evaluator.evaluate_cosine(query, response, retrieved_documents)
+    evaluation_results = evaluator.evaluate(query, response, retrieved_documents)
     print("Evaluation Results:")
     for metric, score in evaluation_results.items():
-        print(f"{metric}: {score:.4f}")
-
-    # Custom LLM as judge metrics
-    db_session = next(get_db())
-    from rag_solution.services.user_collection_service import UserCollectionService
-
-    ucs = UserCollectionService(db=db_session)
-    vdb_name = 'collection_8b1d4bc0a11b4f7c929b83d37e7b91d6'
-    search_service = SearchService(db=db_session)
-    pipeline = search_service.pipeline
-
-    question = "What were the major equity-related activities reported by IBM as of December 31, 2023?"
-    rag_response = """Based on the provided financial information, the major equity-related activities reported by IBM as of December 31, 2023 are:
-
-    1. Net income: $1,639 million
-    2. Other comprehensive income/(loss): $6,494 million
-    3. Cash dividends paid—common stock: $(5,948) million
-    4. Equity, December 31, 2023: $59,643 million
-
-    Please note that the provided information is based on the IBM's Consolidated Statement of Equity as of December 31, 2023. If you need further clarification or details, please let me know. I'll do my best to assist you. Would you like me to provide more information or answer another question?"""
-
-    retrieved_docs = pipeline.retriever.retrieve(vdb_name, question)
-    ctx = retrieved_docs[0].data
-    all_texts = [text.text for text in ctx]
-    contexts = "\n****\n\n****\n".join([get_node_text(node=doc) for doc in ctx])
-
-    evaluation_results = asyncio.run(evaluator.evaluate(context=contexts,answer=rag_response,question=question))
-    print(f"Evaluation Results: {evaluation_results}")+        print(f"{metric}: {score:.4f}")