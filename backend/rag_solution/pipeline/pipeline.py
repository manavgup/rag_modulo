--- conflicted
+++ resolved
@@ -1,12 +1,7 @@
 """Pipeline implementation for RAG processing."""
 
 import logging
-<<<<<<< HEAD
-import os
-from typing import List, Dict, Any, Generator, Optional, Iterator, AsyncIterator
-=======
 from typing import List, Dict, Any, Optional, AsyncIterator
->>>>>>> 42d40ce2
 from uuid import UUID
 from sqlalchemy.orm import Session
 from pydantic import BaseModel, ConfigDict
@@ -176,11 +171,7 @@
 
             #4. Evaluation
             logger.info("Now going to evaluate the results")
-            if settings.runtime_eval:
-                evaluation_result = await self.evaluator.evaluate(question=rewritten_query,
-                                                                          answer=generated_answer, context=context)
-            else:
-                evaluation_result=None
+            evaluation_result = None
             
             return PipelineResult(
                 rewritten_query=rewritten_query,
