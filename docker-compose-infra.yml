--- conflicted
+++ resolved
@@ -49,25 +49,6 @@
     networks:
       - app-network
 
-<<<<<<< HEAD
-  # Create minio bucket for MLFlow
-  createbuckets:
-    image: minio/mc
-    depends_on:
-      minio:
-        condition: service_healthy
-    environment:
-      MINIO_ROOT_USER: ${MINIO_ROOT_USER}
-      MINIO_ROOT_PASSWORD: ${MINIO_ROOT_PASSWORD}
-    entrypoint: >
-      /bin/sh -c "
-      /usr/bin/mc config host add myminio http://minio:9000 $$MINIO_ROOT_USER $$MINIO_ROOT_PASSWORD;
-      /usr/bin/mc mb --ignore-existing myminio/rag-modulo-mlflow;
-      exit 0;
-      "
-    networks:
-      - app-network
-=======
   # etcd for milvus standalone deployment
   milvus-etcd:
     container_name: milvus-etcd
@@ -85,7 +66,6 @@
       timeout: 5s
       retries: 5
       start_period: 30s
->>>>>>> 014aa37c
 
   milvus-standalone:
     container_name: milvus-standalone
