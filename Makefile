--- conflicted
+++ resolved
@@ -29,17 +29,8 @@
 CONTAINER_CLI := docker
 DOCKER_COMPOSE := docker compose
 
-<<<<<<< HEAD
 # Check Docker version and available build methods
 DOCKER_VERSION := $(shell docker version --format '{{.Client.Version}}' 2>/dev/null)
-BUILDX_AVAILABLE := $(shell docker buildx version >/dev/null 2>&1 && echo "yes" || echo "no")
-
-# Docker 27+ uses BuildKit by default, but we need to handle the case where buildx is not installed
-# We'll use the legacy builder to avoid the buildx requirement
-# Note: This will show a deprecation warning but will still work
-# To fix this permanently, run: docker buildx install
-=======
-# Check if buildx is available and use it if possible
 BUILDX_AVAILABLE := $(shell docker buildx version >/dev/null 2>&1 && echo "yes" || echo "no")
 
 # Only enable BuildKit if buildx is available
@@ -50,7 +41,6 @@
 export DOCKER_BUILDKIT=0
 export COMPOSE_DOCKER_CLI_BUILD=0
 endif
->>>>>>> 6d53618b
 
 # Set a default value for VECTOR_DB if not already set
 VECTOR_DB ?= milvus
@@ -101,31 +91,12 @@
 # Build and Push - GHCR-first strategy
 build-frontend:
 	@echo "Building and pushing frontend image..."
-<<<<<<< HEAD
-	@echo "Using Docker $(DOCKER_VERSION) (legacy builder - install buildx to remove deprecation warning)..."
-	@cd webui && $(CONTAINER_CLI) build -t ${GHCR_REPO}/frontend:${PROJECT_VERSION} -t ${GHCR_REPO}/frontend:latest -f Dockerfile.frontend .
-	@$(CONTAINER_CLI) push ${GHCR_REPO}/frontend:${PROJECT_VERSION}
-	@$(CONTAINER_CLI) push ${GHCR_REPO}/frontend:latest
-
-build-backend:
-	@echo "Building and pushing backend image..."
-	@echo "Using Docker $(DOCKER_VERSION) (legacy builder - install buildx to remove deprecation warning)..."
-	@cd backend && $(CONTAINER_CLI) build -t ${GHCR_REPO}/backend:${PROJECT_VERSION} -t ${GHCR_REPO}/backend:latest -f Dockerfile.backend .
-	@$(CONTAINER_CLI) push ${GHCR_REPO}/backend:${PROJECT_VERSION}
-	@$(CONTAINER_CLI) push ${GHCR_REPO}/backend:latest
-
-build-tests:
-	@echo "Building test image..."
-	@echo "Using Docker $(DOCKER_VERSION) (legacy builder - install buildx to remove deprecation warning)..."
-	@cd backend && $(CONTAINER_CLI) build -t ${GHCR_REPO}/backend:test-${PROJECT_VERSION} -f Dockerfile.test .
-	@$(CONTAINER_CLI) push ${GHCR_REPO}/backend:test-${PROJECT_VERSION}
-=======
 	@if [ "$(BUILDX_AVAILABLE)" = "yes" ]; then \
 		echo "Using Docker BuildKit with buildx..."; \
-		$(CONTAINER_CLI) buildx build --platform linux/amd64 -t ${GHCR_REPO}/frontend:${PROJECT_VERSION} -t ${GHCR_REPO}/frontend:latest -f ./webui/Dockerfile.frontend ./webui --push; \
+		cd webui && $(CONTAINER_CLI) buildx build --platform linux/amd64 -t ${GHCR_REPO}/frontend:${PROJECT_VERSION} -t ${GHCR_REPO}/frontend:latest -f Dockerfile.frontend . --push; \
 	else \
 		echo "Using standard Docker build (buildx not available)..."; \
-		$(CONTAINER_CLI) build -t ${GHCR_REPO}/frontend:${PROJECT_VERSION} -t ${GHCR_REPO}/frontend:latest -f ./webui/Dockerfile.frontend ./webui; \
+		cd webui && $(CONTAINER_CLI) build -t ${GHCR_REPO}/frontend:${PROJECT_VERSION} -t ${GHCR_REPO}/frontend:latest -f Dockerfile.frontend .; \
 		$(CONTAINER_CLI) push ${GHCR_REPO}/frontend:${PROJECT_VERSION}; \
 		$(CONTAINER_CLI) push ${GHCR_REPO}/frontend:latest; \
 	fi
@@ -134,10 +105,10 @@
 	@echo "Building and pushing backend image..."
 	@if [ "$(BUILDX_AVAILABLE)" = "yes" ]; then \
 		echo "Using Docker BuildKit with buildx..."; \
-		$(CONTAINER_CLI) buildx build --platform linux/amd64 -t ${GHCR_REPO}/backend:${PROJECT_VERSION} -t ${GHCR_REPO}/backend:latest -f ./backend/Dockerfile.backend ./backend --push; \
+		cd backend && $(CONTAINER_CLI) buildx build --platform linux/amd64 -t ${GHCR_REPO}/backend:${PROJECT_VERSION} -t ${GHCR_REPO}/backend:latest -f Dockerfile.backend . --push; \
 	else \
 		echo "Using standard Docker build (buildx not available)..."; \
-		$(CONTAINER_CLI) build -t ${GHCR_REPO}/backend:${PROJECT_VERSION} -t ${GHCR_REPO}/backend:latest -f ./backend/Dockerfile.backend ./backend; \
+		cd backend && $(CONTAINER_CLI) build -t ${GHCR_REPO}/backend:${PROJECT_VERSION} -t ${GHCR_REPO}/backend:latest -f Dockerfile.backend .; \
 		$(CONTAINER_CLI) push ${GHCR_REPO}/backend:${PROJECT_VERSION}; \
 		$(CONTAINER_CLI) push ${GHCR_REPO}/backend:latest; \
 	fi
@@ -146,13 +117,12 @@
 	@echo "Building test image..."
 	@if [ "$(BUILDX_AVAILABLE)" = "yes" ]; then \
 		echo "Using Docker BuildKit with buildx..."; \
-		$(CONTAINER_CLI) buildx build --platform linux/amd64 -t ${GHCR_REPO}/backend:test-${PROJECT_VERSION} -f ./backend/Dockerfile.test ./backend --push; \
+		cd backend && $(CONTAINER_CLI) buildx build --platform linux/amd64 -t ${GHCR_REPO}/backend:test-${PROJECT_VERSION} -f Dockerfile.test . --push; \
 	else \
 		echo "Using standard Docker build (buildx not available)..."; \
-		$(CONTAINER_CLI) build -t ${GHCR_REPO}/backend:test-${PROJECT_VERSION} -f ./backend/Dockerfile.test ./backend; \
+		cd backend && $(CONTAINER_CLI) build -t ${GHCR_REPO}/backend:test-${PROJECT_VERSION} -f Dockerfile.test .; \
 		$(CONTAINER_CLI) push ${GHCR_REPO}/backend:test-${PROJECT_VERSION}; \
 	fi
->>>>>>> 6d53618b
 
 build-all: build-frontend build-backend build-tests
 
