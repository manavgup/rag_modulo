# ============================================================================
# RAG Modulo - Streamlined Makefile
# ============================================================================
# Reduced from 1,703 lines to <500 lines per Issue #348
# Focus: Local containerless development with essential production targets
# ============================================================================

# Include environment variables from .env file if it exists
-include .env
ifneq (,$(wildcard .env))
export $(shell sed 's/=.*//' .env)
endif

# ============================================================================
# VARIABLES
# ============================================================================

# Python environment
VENV_DIR := .venv
PYTHON := python3.12
POETRY := poetry

# Project info
PROJECT_NAME ?= rag-modulo
PYTHON_VERSION ?= 3.12
PROJECT_VERSION ?= 1.0.0
GHCR_REPO ?= ghcr.io/manavgup/rag_modulo

# Docker tools
CONTAINER_CLI := docker
DOCKER_COMPOSE_V2 := $(shell docker compose version >/dev/null 2>&1 && echo "yes" || echo "no")
ifeq ($(DOCKER_COMPOSE_V2),yes)
DOCKER_COMPOSE := docker compose
else
DOCKER_COMPOSE := echo "ERROR: Docker Compose V2 not found. Install docker-compose-plugin" && false
endif

# BuildKit support
BUILDX_AVAILABLE := $(shell docker buildx version >/dev/null 2>&1 && echo "yes" || echo "no")
ifeq ($(BUILDX_AVAILABLE),yes)
export DOCKER_BUILDKIT=1
export COMPOSE_DOCKER_CLI_BUILD=1
endif

# Colors for terminal output
CYAN := \033[0;36m
GREEN := \033[0;32m
YELLOW := \033[0;33m
RED := \033[0;31m
NC := \033[0m

.DEFAULT_GOAL := help
.PHONY: help venv clean-venv local-dev-setup local-dev-infra local-dev-backend local-dev-frontend local-dev-all local-dev-stop local-dev-status build-backend build-frontend build-all prod-start prod-stop prod-restart prod-logs prod-status test-atomic test-unit-fast test-integration test-integration-ci test-e2e test-e2e-ci test-e2e-local-parallel test-e2e-ci-parallel test-all test-all-ci lint format quick-check security-check pre-commit-run clean

# ============================================================================
# VIRTUAL ENVIRONMENT
# ============================================================================

venv: $(VENV_DIR)/bin/activate

$(VENV_DIR)/bin/activate:
	@echo "$(CYAN)🐍 Setting up Python virtual environment with Poetry...$(NC)"
	@if ! command -v poetry >/dev/null 2>&1; then \
		echo "$(RED)❌ Poetry not found. Installing Poetry...$(NC)"; \
		curl -sSL https://install.python-poetry.org | $(PYTHON) -; \
	fi
	@$(POETRY) config virtualenvs.in-project true
	@$(POETRY) install --with dev,test
	@echo "$(GREEN)✅ Virtual environment created at .venv$(NC)"
	@echo "$(CYAN)💡 Activate with: source .venv/bin/activate$(NC)"

clean-venv:
	@echo "$(CYAN)🧹 Cleaning virtual environment...$(NC)"
	@rm -rf $(VENV_DIR)
	@echo "$(GREEN)✅ Virtual environment cleaned$(NC)"

# ============================================================================
# LOCAL DEVELOPMENT (Containerless - RECOMMENDED)
# ============================================================================
# Fastest iteration: Run Python/React directly on your machine
# Infrastructure (Postgres, Milvus) runs in containers
# ============================================================================

local-dev-setup:
	@echo "$(CYAN)🚀 Setting up local development environment...$(NC)"
	@echo ""
	@echo "$(CYAN)📦 Installing backend dependencies (Poetry)...$(NC)"
	@$(MAKE) venv
	@echo "$(GREEN)✅ Backend dependencies installed$(NC)"
	@echo ""
	@echo "$(CYAN)📦 Installing frontend dependencies (npm)...$(NC)"
	@cd frontend && npm install
	@echo "$(GREEN)✅ Frontend dependencies installed$(NC)"
	@echo ""
	@echo "$(GREEN)✅ Local development setup complete!$(NC)"
	@echo "$(CYAN)💡 Next steps:$(NC)"
	@echo "  1. make local-dev-infra      # Start infrastructure"
	@echo "  2. make local-dev-backend    # Start backend (Terminal 1)"
	@echo "  3. make local-dev-frontend   # Start frontend (Terminal 2)"
	@echo "  OR: make local-dev-all       # Start everything in background"

local-dev-infra:
	@echo "$(CYAN)🏗️  Starting infrastructure (Postgres, Milvus, MinIO, MLFlow)...$(NC)"
	@if docker ps --format '{{.Names}}' | grep -q 'milvus-etcd'; then \
		echo "$(YELLOW)⚠️  Infrastructure containers already running$(NC)"; \
	else \
		$(DOCKER_COMPOSE) -f docker-compose-infra.yml up -d --remove-orphans || \
		(echo "$(YELLOW)⚠️  Containers exist but stopped, starting them...$(NC)" && \
		 $(DOCKER_COMPOSE) -f docker-compose-infra.yml start); \
	fi
	@echo "$(GREEN)✅ Infrastructure ready$(NC)"
	@echo "$(CYAN)💡 Services:$(NC)"
	@echo "  PostgreSQL: localhost:5432"
	@echo "  Milvus:     localhost:19530"
	@echo "  MinIO:      localhost:9001"
	@echo "  MLFlow:     localhost:5001"

local-dev-backend: venv
	@echo "$(CYAN)🐍 Starting backend with hot-reload (uvicorn)...$(NC)"
	@echo "$(YELLOW)⚠️  Make sure infrastructure is running: make local-dev-infra$(NC)"
	@PYTHONPATH=backend $(POETRY) run uvicorn main:app --reload --host 0.0.0.0 --port 8000 --app-dir backend

local-dev-frontend:
	@echo "$(CYAN)⚛️  Starting frontend with HMR (Vite)...$(NC)"
	@cd frontend && npm run dev

local-dev-all: venv
	@echo "$(CYAN)🚀 Starting full local development stack...$(NC)"
	@PROJECT_ROOT=$$(pwd); \
	mkdir -p $$PROJECT_ROOT/.dev-pids $$PROJECT_ROOT/logs; \
	$(MAKE) local-dev-infra; \
	echo "$(CYAN)🐍 Starting backend in background...$(NC)"; \
	PYTHONPATH=backend $(POETRY) run uvicorn main:app --reload --host 0.0.0.0 --port 8000 --app-dir backend > $$PROJECT_ROOT/logs/backend.log 2>&1 & echo $$! > $$PROJECT_ROOT/.dev-pids/backend.pid; \
	sleep 2; \
	if [ -f $$PROJECT_ROOT/.dev-pids/backend.pid ]; then \
		if kill -0 $$(cat $$PROJECT_ROOT/.dev-pids/backend.pid) 2>/dev/null; then \
			echo "$(GREEN)✅ Backend started (PID: $$(cat $$PROJECT_ROOT/.dev-pids/backend.pid))$(NC)"; \
		else \
			echo "$(RED)❌ Backend failed to start - check logs/backend.log$(NC)"; \
			exit 1; \
		fi; \
	fi; \
	echo "$(CYAN)⚛️  Starting frontend in background...$(NC)"; \
	cd frontend && npm run dev > $$PROJECT_ROOT/logs/frontend.log 2>&1 & echo $$! > $$PROJECT_ROOT/.dev-pids/frontend.pid; \
	sleep 2; \
	if [ -f $$PROJECT_ROOT/.dev-pids/frontend.pid ]; then \
		if kill -0 $$(cat $$PROJECT_ROOT/.dev-pids/frontend.pid) 2>/dev/null; then \
			echo "$(GREEN)✅ Frontend started (PID: $$(cat $$PROJECT_ROOT/.dev-pids/frontend.pid))$(NC)"; \
		else \
			echo "$(RED)❌ Frontend failed to start - check logs/frontend.log$(NC)"; \
			exit 1; \
		fi; \
	fi; \
	echo "$(GREEN)✅ Local development environment running!$(NC)"; \
	echo "$(CYAN)💡 Services:$(NC)"; \
	echo "  Frontend:  http://localhost:3000"; \
	echo "  Backend:   http://localhost:8000"; \
	echo "  MLFlow:    http://localhost:5001"; \
	echo "$(CYAN)📋 Logs:$(NC)"; \
	echo "  Backend:   tail -f logs/backend.log"; \
	echo "  Frontend:  tail -f logs/frontend.log"; \
	echo "$(CYAN)🛑 Stop:$(NC) make local-dev-stop"

local-dev-stop:
	@echo "$(CYAN)🛑 Stopping local development services...$(NC)"
	@if [ -f .dev-pids/backend.pid ]; then \
		if kill -0 $$(cat .dev-pids/backend.pid) 2>/dev/null; then \
			kill $$(cat .dev-pids/backend.pid) && echo "$(GREEN)✅ Backend stopped$(NC)"; \
		fi; \
		rm -f .dev-pids/backend.pid; \
	else \
		echo "Backend not running (no PID file)"; \
	fi
	@if [ -f .dev-pids/frontend.pid ]; then \
		if kill -0 $$(cat .dev-pids/frontend.pid) 2>/dev/null; then \
			kill $$(cat .dev-pids/frontend.pid) && echo "$(GREEN)✅ Frontend stopped$(NC)"; \
		fi; \
		rm -f .dev-pids/frontend.pid; \
	else \
		echo "Frontend not running (no PID file)"; \
	fi
	@$(DOCKER_COMPOSE) -f docker-compose-infra.yml down
	@rm -rf .dev-pids
	@echo "$(GREEN)✅ Local development stopped$(NC)"

local-dev-status:
	@echo "$(CYAN)📊 Local Development Status$(NC)"
	@echo ""
	@echo "$(CYAN)🐳 Infrastructure:$(NC)"
	@$(DOCKER_COMPOSE) -f docker-compose-infra.yml ps
	@echo ""
	@echo "$(CYAN)🐍 Backend:$(NC)"
	@if [ -f .dev-pids/backend.pid ]; then \
		if kill -0 $$(cat .dev-pids/backend.pid) 2>/dev/null; then \
			echo "$(GREEN)✅ Running (PID: $$(cat .dev-pids/backend.pid))$(NC)"; \
		else \
			echo "$(RED)❌ PID file exists but process is dead$(NC)"; \
			rm -f .dev-pids/backend.pid; \
		fi; \
	else \
		echo "$(RED)❌ Not running$(NC)"; \
	fi
	@echo ""
	@echo "$(CYAN)⚛️  Frontend:$(NC)"
	@if [ -f .dev-pids/frontend.pid ]; then \
		if kill -0 $$(cat .dev-pids/frontend.pid) 2>/dev/null; then \
			echo "$(GREEN)✅ Running (PID: $$(cat .dev-pids/frontend.pid))$(NC)"; \
		else \
			echo "$(RED)❌ PID file exists but process is dead$(NC)"; \
			rm -f .dev-pids/frontend.pid; \
		fi; \
	else \
		echo "$(RED)❌ Not running$(NC)"; \
	fi

# ============================================================================
# BUILD TARGETS
# ============================================================================

build-backend:
	@echo "$(CYAN)🔨 Building backend image...$(NC)"
	@if [ "$(BUILDX_AVAILABLE)" = "yes" ]; then \
		echo "Using Docker BuildKit with buildx..."; \
		$(CONTAINER_CLI) buildx build --load \
			-t $(GHCR_REPO)/backend:$(PROJECT_VERSION) \
			-t $(GHCR_REPO)/backend:latest \
<<<<<<< HEAD
			-f backend/Dockerfile.backend .; \
=======
			-f backend/Dockerfile.backend \
			--build-arg BUILDKIT_INLINE_CACHE=1 \
			.; \
>>>>>>> f74079a1
	else \
		echo "Using standard Docker build..."; \
		$(CONTAINER_CLI) build \
			-t $(GHCR_REPO)/backend:$(PROJECT_VERSION) \
			-t $(GHCR_REPO)/backend:latest \
<<<<<<< HEAD
			-f backend/Dockerfile.backend .; \
=======
			-f backend/Dockerfile.backend \
			.; \
>>>>>>> f74079a1
	fi
	@echo "$(GREEN)✅ Backend image built$(NC)"

build-frontend:
	@echo "$(CYAN)🔨 Building frontend image...$(NC)"
	@if [ "$(BUILDX_AVAILABLE)" = "yes" ]; then \
		echo "Using Docker BuildKit with buildx..."; \
		$(CONTAINER_CLI) buildx build --load \
			-t $(GHCR_REPO)/frontend:$(PROJECT_VERSION) \
			-t $(GHCR_REPO)/frontend:latest \
			-f frontend/Dockerfile \
			.; \
	else \
		echo "Using standard Docker build..."; \
		$(CONTAINER_CLI) build \
			-t $(GHCR_REPO)/frontend:$(PROJECT_VERSION) \
			-t $(GHCR_REPO)/frontend:latest \
			-f frontend/Dockerfile \
			.; \
	fi
	@echo "$(GREEN)✅ Frontend image built$(NC)"

build-all: build-backend build-frontend
	@echo "$(GREEN)✅ All images built successfully$(NC)"

# ============================================================================
# TESTING
# ============================================================================
# Test Strategy:
# - test-atomic: Fast schema/data structure tests (local, no DB, no coverage)
# - test-unit-fast: Unit tests with mocked dependencies (local, no containers)
# - test-integration: Integration tests with real services (Docker containers)
# - test-all: Runs all test categories in sequence
# ============================================================================

test-atomic: venv
	@echo "$(CYAN)⚡ Running atomic tests (no DB, no coverage)...$(NC)"
	@PYTHONPATH=backend $(POETRY) run pytest -c backend/pytest-atomic.ini tests/unit/schemas/ -v -m atomic
	@echo "$(GREEN)✅ Atomic tests passed$(NC)"

test-unit-fast: venv
	@echo "$(CYAN)🏃 Running unit tests (mocked dependencies)...$(NC)"
	@PYTHONPATH=backend $(POETRY) run pytest tests/unit/ -v
	@echo "$(GREEN)✅ Unit tests passed$(NC)"

test-integration: venv local-dev-infra
	@echo "$(CYAN)🔗 Running integration tests (with real services)...$(NC)"
	@echo "$(YELLOW)💡 Using shared dev infrastructure (fast, reuses containers)$(NC)"
	@PYTHONPATH=backend $(POETRY) run pytest tests/integration/ -v -m integration
	@echo "$(GREEN)✅ Integration tests passed$(NC)"

test-integration-ci: venv
	@echo "$(CYAN)🔗 Running integration tests in CI mode (isolated)...$(NC)"
	@echo "$(YELLOW)🏗️  Starting isolated test infrastructure...$(NC)"
	@$(DOCKER_COMPOSE) -f docker-compose-ci.yml up -d --wait
	@echo "$(CYAN)🧪 Running tests with isolated services...$(NC)"
	@COLLECTIONDB_PORT=5433 MILVUS_PORT=19531 \
		cd backend && PYTHONPATH=.. poetry run pytest ../tests/integration/ -v -m integration || \
		($(DOCKER_COMPOSE) -f docker-compose-ci.yml down -v && exit 1)
	@echo "$(CYAN)🧹 Cleaning up test infrastructure...$(NC)"
	@$(DOCKER_COMPOSE) -f docker-compose-ci.yml down -v
	@echo "$(GREEN)✅ CI integration tests passed$(NC)"

test-integration-parallel: venv local-dev-infra
	@echo "$(CYAN)🔗 Running integration tests in parallel...$(NC)"
	@echo "$(YELLOW)⚡ Using pytest-xdist for parallel execution$(NC)"
	@cd backend && PYTHONPATH=.. poetry run pytest ../tests/integration/ -v -m integration -n auto
	@echo "$(GREEN)✅ Parallel integration tests passed$(NC)"

test-e2e: venv local-dev-infra
	@echo "$(CYAN)🌐 Running end-to-end tests (full system)...$(NC)"
	@echo "$(YELLOW)💡 Using shared dev infrastructure (fast, reuses containers)$(NC)"
	@echo "$(YELLOW)💡 Using TestClient (in-memory, no backend required)$(NC)"
	# Port 5432 is used by the postgres container in docker-compose-infra.yml
	@cd backend && SKIP_AUTH=true COLLECTIONDB_HOST=localhost MILVUS_HOST=localhost \
		env > env_dump.txt && cat env_dump.txt && \
		PYTHONPATH=.. poetry run pytest ../tests/e2e/ -v -m e2e
	@echo "$(GREEN)✅ E2E tests passed$(NC)"

test-e2e-ci: venv
	@echo "$(CYAN)🌐 Running E2E tests in CI mode (isolated, with backend)...$(NC)"
	@echo "$(YELLOW)🏗️  Starting isolated test infrastructure + backend...$(NC)"
	@$(DOCKER_COMPOSE) -f docker-compose-e2e.yml up -d --wait
	@echo "$(CYAN)🧪 Running E2E tests with isolated services...$(NC)"
	@SKIP_AUTH=true E2E_MODE=ci COLLECTIONDB_PORT=5434 COLLECTIONDB_HOST=localhost MILVUS_PORT=19532 MILVUS_HOST=milvus-e2e LLM_PROVIDER=watsonx \
		cd backend && PYTHONPATH=.. poetry run pytest ../tests/e2e/ -v -m e2e || \
		($(DOCKER_COMPOSE) -f docker-compose-e2e.yml down -v && exit 1)
	@echo "$(CYAN)🧹 Cleaning up E2E infrastructure...$(NC)"
	@$(DOCKER_COMPOSE) -f docker-compose-e2e.yml down -v
	@echo "$(GREEN)✅ CI E2E tests passed$(NC)"

test-e2e-ci-parallel: venv
	@echo "$(CYAN)🌐 Running E2E tests in CI mode (isolated, with backend) in parallel...$(NC)"
	@echo "$(YELLOW)🏗️  Starting isolated test infrastructure + backend...$(NC)"
	@$(DOCKER_COMPOSE) -f docker-compose-e2e.yml up -d --wait
	@echo "$(CYAN)🧪 Running E2E tests with isolated services in parallel...$(NC)"
	@SKIP_AUTH=true E2E_MODE=ci COLLECTIONDB_PORT=5434 COLLECTIONDB_HOST=localhost MILVUS_PORT=19532 MILVUS_HOST=milvus-e2e LLM_PROVIDER=watsonx \
		cd backend && PYTHONPATH=.. poetry run pytest ../tests/e2e/ -v -m e2e -n auto || \
		($(DOCKER_COMPOSE) -f docker-compose-e2e.yml down -v && exit 1)
	@echo "$(CYAN)🧹 Cleaning up E2E infrastructure...$(NC)"
	@$(DOCKER_COMPOSE) -f docker-compose-e2e.yml down -v
	@echo "$(GREEN)✅ CI E2E tests passed in parallel$(NC)"

test-e2e-local-parallel: venv local-dev-infra
	@echo "$(CYAN)🌐 Running E2E tests in parallel (local TestClient)...$(NC)"
	@echo "$(YELLOW)⚡ Using pytest-xdist for parallel execution$(NC)"
	@echo "$(YELLOW)💡 Using TestClient (in-memory, no backend required)$(NC)"
	@SKIP_AUTH=true COLLECTIONDB_HOST=localhost MILVUS_HOST=localhost \
		cd backend && PYTHONPATH=.. poetry run pytest ../tests/e2e/ -v -m e2e -n auto
	@echo "$(GREEN)✅ Parallel E2E tests passed (local TestClient)$(NC)"

test-all: test-atomic test-unit-fast test-integration test-e2e
	@echo "$(GREEN)✅ All tests passed$(NC)"

test-all-ci: test-atomic test-unit-fast test-integration-ci test-e2e-ci-parallel
	@echo "$(GREEN)✅ All CI tests passed$(NC)"

# ============================================================================
# CODE QUALITY
# ============================================================================

lint: venv
	@echo "$(CYAN)🔍 Running linters...$(NC)"
	@$(POETRY) run ruff check backend --config pyproject.toml
	@$(POETRY) run mypy backend --config-file pyproject.toml --ignore-missing-imports
	@echo "$(GREEN)✅ Linting passed$(NC)"

format: venv
	@echo "$(CYAN)🎨 Formatting code...$(NC)"
	@$(POETRY) run ruff format backend --config pyproject.toml
	@$(POETRY) run ruff check --fix backend --config pyproject.toml
	@echo "$(GREEN)✅ Code formatted$(NC)"

quick-check: venv
	@echo "$(CYAN)⚡ Running quick quality checks...$(NC)"
	@$(POETRY) run ruff format --check backend --config pyproject.toml
	@$(POETRY) run ruff check backend --config pyproject.toml
	@echo "$(GREEN)✅ Quick checks passed$(NC)"

security-check: venv
	@echo "$(CYAN)🔒 Running security checks...$(NC)"
	@$(POETRY) run bandit -r backend/rag_solution/ -ll || echo "$(YELLOW)⚠️  Security issues found$(NC)"
	@$(POETRY) run safety check || echo "$(YELLOW)⚠️  Vulnerabilities found$(NC)"
	@echo "$(GREEN)✅ Security scan complete$(NC)"

pre-commit-run: venv
	@echo "$(CYAN)🎯 Running pre-commit checks...$(NC)"
	@echo "$(CYAN)Step 1/4: Formatting code...$(NC)"
	@$(POETRY) run ruff format backend --config pyproject.toml
	@echo "$(GREEN)✅ Code formatted$(NC)"
	@echo ""
	@echo "$(CYAN)Step 2/4: Running ruff linter...$(NC)"
	@$(POETRY) run ruff check --fix backend --config pyproject.toml
	@echo "$(GREEN)✅ Ruff checks passed$(NC)"
	@echo ""
	@echo "$(CYAN)Step 3/4: Running mypy type checker...$(NC)"
	@$(POETRY) run mypy backend --config-file pyproject.toml --ignore-missing-imports
	@echo "$(GREEN)✅ Type checks passed$(NC)"
	@echo ""
	@echo "$(CYAN)Step 4/4: Running pylint...$(NC)"
	@$(POETRY) run pylint backend/rag_solution/ --rcfile=pyproject.toml || echo "$(YELLOW)⚠️  Pylint warnings found$(NC)"
	@echo ""
	@echo "$(GREEN)✅ Pre-commit checks complete!$(NC)"
	@echo "$(CYAN)💡 Tip: Always run this before committing$(NC)"

coverage: venv
	@echo "$(CYAN)📊 Running tests with coverage...$(NC)"
	@PYTHONPATH=backend $(POETRY) run pytest tests/unit/ \
		--cov=backend/rag_solution \
		--cov-report=term-missing \
		--cov-report=html:htmlcov \
		--cov-fail-under=60 \
		-v
	@echo "$(GREEN)✅ Coverage report generated$(NC)"
	@echo "$(CYAN)💡 View report: open htmlcov/index.html$(NC)"

# ============================================================================
# PRODUCTION DEPLOYMENT
# ============================================================================

create-volumes:
	@echo "$(CYAN)📁 Creating volume directories...$(NC)"
	@mkdir -p ./volumes/{postgres,etcd,minio,milvus,backend}
	@chmod -R 777 ./volumes
	@echo "$(GREEN)✅ Volumes created$(NC)"

prod-start: create-volumes
	@echo "$(CYAN)🚀 Starting production environment...$(NC)"
	@$(DOCKER_COMPOSE) -f docker-compose.production.yml up -d
	@echo "$(GREEN)✅ Production environment started$(NC)"
	@echo "$(CYAN)💡 Services:$(NC)"
	@echo "  Frontend:  http://localhost:3000"
	@echo "  Backend:   http://localhost:8000"
	@echo "  MLFlow:    http://localhost:5001"

prod-stop:
	@echo "$(CYAN)🛑 Stopping production environment...$(NC)"
	@$(DOCKER_COMPOSE) -f docker-compose.production.yml down
	@echo "$(GREEN)✅ Production stopped$(NC)"

prod-restart: prod-stop prod-start

prod-logs:
	@$(DOCKER_COMPOSE) -f docker-compose.production.yml logs -f

prod-status:
	@echo "$(CYAN)📊 Production Status$(NC)"
	@$(DOCKER_COMPOSE) -f docker-compose.production.yml ps

# ============================================================================
# UTILITIES
# ============================================================================

clean:
	@echo "$(CYAN)🧹 Cleaning up...$(NC)"
	@rm -rf .pytest_cache .mypy_cache .ruff_cache htmlcov .coverage
	@find . -type d -name __pycache__ -exec rm -rf {} + 2>/dev/null || true
	@echo "$(GREEN)✅ Cleanup complete$(NC)"

clean-all: clean local-dev-stop
	@echo "$(CYAN)🧹 Deep cleaning (containers, volumes, images)...$(NC)"
	@echo "$(RED)⚠️  WARNING: This will remove ALL Docker containers, volumes, and images!$(NC)"
	@echo "$(YELLOW)This is a DESTRUCTIVE operation that cannot be undone.$(NC)"
	@read -p "Are you sure you want to continue? (yes/no): " confirm && \
		if [ "$$confirm" = "yes" ]; then \
			docker system prune -af --volumes && \
			echo "$(GREEN)✅ Deep cleanup complete$(NC)"; \
		else \
			echo "$(YELLOW)Cleanup cancelled$(NC)"; \
			exit 1; \
		fi

logs:
	@$(DOCKER_COMPOSE) -f docker-compose-infra.yml logs -f

check-docker:
	@echo "$(CYAN)🔍 Checking Docker requirements...$(NC)"
	@if ! command -v docker >/dev/null 2>&1; then \
		echo "$(RED)❌ Docker not installed$(NC)"; \
		exit 1; \
	fi
	@if [ "$(DOCKER_COMPOSE_V2)" != "yes" ]; then \
		echo "$(RED)❌ Docker Compose V2 not found$(NC)"; \
		exit 1; \
	fi
	@echo "$(GREEN)✅ Docker ready$(NC)"

# ============================================================================
# HELP
# ============================================================================

help:
	@echo ""
	@echo "$(CYAN)╔══════════════════════════════════════════════════════════════╗$(NC)"
	@echo "$(CYAN)║         RAG Modulo - Streamlined Development Guide          ║$(NC)"
	@echo "$(CYAN)╚══════════════════════════════════════════════════════════════╝$(NC)"
	@echo ""
	@echo "$(CYAN)🚀 Quick Start (Local Development - RECOMMENDED):$(NC)"
	@echo "  $(GREEN)make local-dev-setup$(NC)      Install dependencies (backend + frontend)"
	@echo "  $(GREEN)make local-dev-infra$(NC)      Start infrastructure (Postgres, Milvus, etc.)"
	@echo "  $(GREEN)make local-dev-backend$(NC)    Start backend with hot-reload (Terminal 1)"
	@echo "  $(GREEN)make local-dev-frontend$(NC)   Start frontend with HMR (Terminal 2)"
	@echo "  $(GREEN)make local-dev-all$(NC)        Start everything in background"
	@echo "  $(GREEN)make local-dev-status$(NC)     Check status of local services"
	@echo "  $(GREEN)make local-dev-stop$(NC)       Stop all local services"
	@echo ""
	@echo "$(CYAN)🐍 Virtual Environment:$(NC)"
	@echo "  $(GREEN)make venv$(NC)                 Create Python virtual environment"
	@echo "  $(GREEN)make clean-venv$(NC)           Remove virtual environment"
	@echo ""
	@echo "$(CYAN)🧪 Testing:$(NC)"
	@echo "  $(GREEN)make test-atomic$(NC)          Fast atomic tests (no DB)"
	@echo "  $(GREEN)make test-unit-fast$(NC)       Unit tests (mocked dependencies)"
	@echo "  $(GREEN)make test-integration$(NC)     Integration tests (requires infra)"
	@echo "  $(GREEN)make test-e2e$(NC)             End-to-end tests (full system)"
	@echo "  $(GREEN)make test-all$(NC)             Run all tests"
	@echo "  $(GREEN)make coverage$(NC)             Generate coverage report"
	@echo ""
	@echo "$(CYAN)🎨 Code Quality:$(NC)"
	@echo "  $(GREEN)make pre-commit-run$(NC)       Run all pre-commit checks (format + lint + type)"
	@echo "  $(GREEN)make quick-check$(NC)          Fast lint + format check"
	@echo "  $(GREEN)make lint$(NC)                 Run all linters (ruff + mypy)"
	@echo "  $(GREEN)make format$(NC)               Auto-format code"
	@echo "  $(GREEN)make security-check$(NC)       Security scanning (bandit + safety)"
	@echo ""
	@echo "$(CYAN)🐳 Production Deployment:$(NC)"
	@echo "  $(GREEN)make build-backend$(NC)        Build backend Docker image"
	@echo "  $(GREEN)make build-frontend$(NC)       Build frontend Docker image"
	@echo "  $(GREEN)make build-all$(NC)            Build all images"
	@echo "  $(GREEN)make prod-start$(NC)           Start production environment"
	@echo "  $(GREEN)make prod-stop$(NC)            Stop production environment"
	@echo "  $(GREEN)make prod-restart$(NC)         Restart production"
	@echo "  $(GREEN)make prod-status$(NC)          Show production status"
	@echo "  $(GREEN)make prod-logs$(NC)            View production logs"
	@echo ""
	@echo "$(CYAN)🛠️  Utilities:$(NC)"
	@echo "  $(GREEN)make clean$(NC)                Clean cache files"
	@echo "  $(GREEN)make clean-all$(NC)            Deep clean (containers + volumes)"
	@echo "  $(GREEN)make check-docker$(NC)         Verify Docker installation"
	@echo "  $(GREEN)make logs$(NC)                 View infrastructure logs"
	@echo ""
	@echo "$(CYAN)📚 Documentation:$(NC)"
	@echo "  Full docs: https://manavgup.github.io/rag_modulo"
	@echo "  API docs:  http://localhost:8000/docs (when backend running)"
	@echo ""
	@echo "$(CYAN)💡 Pro Tips:$(NC)"
	@echo "  • Use local development for fastest iteration (no container rebuilds)"
	@echo "  • Run $(GREEN)make pre-commit-run$(NC) before committing (format + lint + type)"
	@echo "  • Use $(GREEN)make prod-start$(NC) for production-like testing"
	@echo "  • Check $(GREEN)make local-dev-status$(NC) to verify services"
	@echo ""<|MERGE_RESOLUTION|>--- conflicted
+++ resolved
@@ -224,24 +224,16 @@
 		$(CONTAINER_CLI) buildx build --load \
 			-t $(GHCR_REPO)/backend:$(PROJECT_VERSION) \
 			-t $(GHCR_REPO)/backend:latest \
-<<<<<<< HEAD
-			-f backend/Dockerfile.backend .; \
-=======
 			-f backend/Dockerfile.backend \
 			--build-arg BUILDKIT_INLINE_CACHE=1 \
 			.; \
->>>>>>> f74079a1
 	else \
 		echo "Using standard Docker build..."; \
 		$(CONTAINER_CLI) build \
 			-t $(GHCR_REPO)/backend:$(PROJECT_VERSION) \
 			-t $(GHCR_REPO)/backend:latest \
-<<<<<<< HEAD
-			-f backend/Dockerfile.backend .; \
-=======
 			-f backend/Dockerfile.backend \
 			.; \
->>>>>>> f74079a1
 	fi
 	@echo "$(GREEN)✅ Backend image built$(NC)"
 
